--- conflicted
+++ resolved
@@ -11,29 +11,6 @@
     scheduler::{Scheduler, SchedulerOutput},
     sequence::{SeqStepType, StopReason},
     CompletionResponse, SchedulerConfig, DEBUG,
-<<<<<<< HEAD
-};
-use interprocess::local_socket::{traits::Listener, ListenerOptions};
-use llguidance::toktrie::TokEnv;
-use logger::IntervalLogger;
-use once_cell::sync::Lazy;
-use rand::SeedableRng;
-use rand_isaac::Isaac64Rng;
-use std::{
-    collections::HashMap,
-    io::{BufWriter, Write},
-    ops::Deref,
-    sync::{
-        atomic::{AtomicBool, Ordering},
-        Arc,
-    },
-    time::{Duration, Instant, SystemTime, UNIX_EPOCH},
-};
-use tokio::{
-    sync::{mpsc::Receiver, Mutex},
-    task::JoinHandle,
-};
-=======
 };
 use interprocess::local_socket::{traits::Listener, ListenerOptions};
 use llguidance::ParserFactory;
@@ -55,7 +32,6 @@
     sync::{mpsc::Receiver, Mutex},
     task::JoinHandle,
 };
->>>>>>> 7882cba2
 
 use crate::{
     get_mut_arcmutex, handle_pipeline_forward_error,
