--- conflicted
+++ resolved
@@ -51,7 +51,7 @@
 use std::any::Any;
 use std::fs;
 use std::num::NonZeroUsize;
-use std::path::{Path, PathBuf};
+use std::path::PathBuf;
 use std::str::FromStr;
 use std::sync::Arc;
 use tokenizers::Tokenizer;
@@ -300,28 +300,6 @@
                 "You are trying to in-situ quantize a GGUF model. This will not do anything."
             );
         }
-<<<<<<< HEAD
-
-        // Otherwise, the device mapper will print it
-        if mapper.is_dummy()
-            && (self.config.topology.is_none()
-                || self
-                    .config
-                    .topology
-                    .as_ref()
-                    .is_some_and(|t| t.is_dummy_device_map()))
-        {
-            info!(
-                "Loading model `{}` on {}.",
-                self.get_id(),
-                device.device_pretty_repr()
-            );
-        } else if paged_attn_config.is_some() {
-            warn!("Device mapping or device topology and PagedAttention are incompatible, disabling PagedAttention.");
-            paged_attn_config = None;
-        }
-=======
->>>>>>> 2a8c7fd9
 
         let mut readers = Vec::new();
         for filename in paths.get_weight_filenames() {
@@ -401,18 +379,12 @@
             }
         };
 
-        // Handles the case where `self.chat_template` is either a file or a
-        // chat_template string literal. As a file, `self.chat_template`
-        // overrides the file from `paths`.
-        let (chat_template_file, chat_template_literal) =
-            match (paths.get_template_filename(), self.chat_template.clone()) {
-                // If chat_template is file, it overrides.
-                (_, Some(l)) if Path::new(&l).exists() => (Some(Path::new(&l).to_path_buf()), None),
-                // Otherwise, use the template file + chat_template literal (if provided).
-                (Some(f), l_opt) => (Some(Path::new(f).to_path_buf()), l_opt),
-                (None, Some(l)) => (None, Some(l)),
-                // Only load gguf chat template if there is nothing else
-                (None, None) => (None, get_gguf_chat_template(&model)?),
+        // Only load gguf chat template if there is nothing else
+        let gguf_chat_template =
+            if paths.get_template_filename().is_none() && self.chat_template.is_none() {
+                get_gguf_chat_template(&model)?
+            } else {
+                None
             };
 
         let has_adapter = self.kind.is_adapted();
@@ -508,9 +480,10 @@
             &paths
                 .get_chat_template_json()
                 .as_ref()
-                .map(|x| x.to_string_lossy().to_string()),
-            &chat_template_file.map(|p| p.to_string_lossy().to_string()),
-            chat_template_literal,
+                .map(|x| x.to_string_lossy().to_string())
+                .clone(),
+            &self.chat_template,
+            gguf_chat_template,
         );
 
         let max_seq_len = match model {
