use super::cache_manager::{FullCacheManager, NormalCacheManager};
use super::llg::build_tok_env;
use super::{
    get_model_paths, get_xlora_paths, text_models_inputs_processor::ModelInputs, AdapterKind,
    CacheManager, GeneralMetadata, Loader, ModelKind, ModelPaths, PrettyName, QuantizationKind,
    TokenSource, XLoraPaths,
};
use super::{
    AdapterActivationMixin, AnyMoePipelineMixin, CacheManagerMixin, EitherCache,
    ForwardInputsResult, IsqPipelineMixin, MetadataMixin, ModelCategory, PreProcessingMixin,
};
use crate::device_map::{self, DeviceMapper};
use crate::gguf::{
    get_gguf_chat_template, {convert_gguf_to_hf_tokenizer, GgufTokenizerConversion},
};
use crate::gguf::{Content, GGUFArchitecture};
use crate::lora::Ordering;
use crate::paged_attention::{
    calculate_cache_config, AttentionImplementation, CacheEngine, ModelConfigLike,
};
use crate::pipeline::chat_template::{calculate_eos_tokens, BeginEndUnkPadTok, GenerationConfig};
use crate::pipeline::get_chat_template;
use crate::pipeline::loaders::DeviceMappedModelLoader;
use crate::pipeline::sampling::sample_and_add_toks;
use crate::pipeline::ChatTemplate;
use crate::prefix_cacher_v2::PrefixCacheManagerV2;
use crate::sequence::Sequence;
use crate::utils::gguf_metadata::{ContentConfig, GgufDeviceMapLoaderInner};
use crate::utils::model_config as ModelConfig;
use crate::utils::tokenizer::get_tokenizer;
use crate::xlora_models::NonGranularState;
use crate::{
    get_mut_arcmutex, get_paths_gguf, DeviceMapSetting, LocalModelPaths, PagedAttentionConfig,
    Pipeline, Topology, TryIntoDType,
};
use crate::{
    models::quantized_llama::ModelWeights as QLlama,
    models::quantized_phi2::ModelWeights as QPhi,
    models::quantized_phi3::ModelWeights as QPhi3,
    models::quantized_qwen2::ModelWeights as QQwen2,
    models::quantized_starcoder2::ModelWeights as QStarcoder2,
    utils::tokens::get_token,
    xlora_models::{XLoraQLlama, XLoraQPhi3},
};
use anyhow::{bail, Result};
use candle_core::{Device, Tensor};
use either::Either;
use hf_hub::{api::sync::ApiBuilder, Repo, RepoType};
use mistralrs_quant::IsqType;
use rand_isaac::Isaac64Rng;
use std::any::Any;
use std::fs;
use std::num::NonZeroUsize;
use std::path::{Path, PathBuf};
use std::str::FromStr;
use std::sync::Arc;
use tokenizers::Tokenizer;
use tokio::sync::Mutex;
use tracing::{info, warn};

enum Model {
    Llama(QLlama),
    Phi2(QPhi),
    XLoraLlama(XLoraQLlama),
    XLoraPhi3(XLoraQPhi3),
    Phi3(QPhi3),
    Starcoder2(QStarcoder2),
    Qwen2(QQwen2),
}

pub struct GGUFPipeline {
    model: Model,
    tokenizer: Arc<Tokenizer>,
    no_kv_cache: bool,
    chat_template: Arc<ChatTemplate>,
    model_id: String,
    non_granular_state: Option<NonGranularState>,
    metadata: Arc<GeneralMetadata>,
    mapper: Box<dyn DeviceMapper + Send + Sync>,
}

/// Loader for a GGUF model.
pub struct GGUFLoader {
    model_id: Option<String>,
    quantized_model_id: String,
    quantized_filenames: Vec<String>,
    xlora_model_id: Option<String>,
    xlora_order: Option<Ordering>,
    no_kv_cache: bool,
    chat_template: Option<String>,
    kind: ModelKind,
    tgt_non_granular_index: Option<usize>,
    config: GGUFSpecificConfig,
}

#[derive(Clone, Default)]
/// Config for a GGUF loader.
pub struct GGUFSpecificConfig {
    pub prompt_batchsize: Option<NonZeroUsize>,
    pub topology: Option<Topology>,
}

#[derive(Default)]
/// A builder for a GGUF loader.
pub struct GGUFLoaderBuilder {
    model_id: Option<String>,
    quantized_model_id: String,
    quantized_filenames: Vec<String>,
    xlora_model_id: Option<String>,
    kind: ModelKind,
    xlora_order: Option<Ordering>,
    no_kv_cache: bool,
    chat_template: Option<String>,
    tgt_non_granular_index: Option<usize>,
    config: GGUFSpecificConfig,
}

impl GGUFLoaderBuilder {
    /// Create a loader builder for a GGUF model. `tok_model_id` is the model ID where you can find a
    /// `tokenizer_config.json` file. If the `chat_template` is specified, then it will be treated as a
    /// path and used over remote files, removing all remote accesses.
    ///
    /// NOTE: Until v0.4.0, you should make sure to call `.with_no_kv_cache` if applicable.
    pub fn new(
        chat_template: Option<String>,
        tok_model_id: Option<String>,
        quantized_model_id: String,
        quantized_filenames: Vec<String>,
        config: GGUFSpecificConfig,
    ) -> Self {
        let kind = ModelKind::GgufQuantized {
            quant: QuantizationKind::Gguf,
        };

        Self {
            chat_template,
            model_id: tok_model_id,
            kind,
            quantized_filenames,
            quantized_model_id,
            config,
            ..Default::default()
        }
    }

    // TODO(EricLBuehler): in 0.4.0 we can move this into the config
    pub fn with_no_kv_cache(mut self, no_kv_cache: bool) -> Self {
        self.no_kv_cache = no_kv_cache;
        self
    }

    fn with_adapter(
        mut self,
        xlora_model_id: String,
        xlora_order: Ordering,
        no_kv_cache: bool,
        tgt_non_granular_index: Option<usize>,
    ) -> Self {
        self.xlora_model_id = Some(xlora_model_id);
        self.xlora_order = Some(xlora_order);
        self.no_kv_cache = no_kv_cache;
        self.tgt_non_granular_index = tgt_non_granular_index;
        self.model_id = if let Some(id) = self.model_id {
            Some(id)
        } else {
            info!(
                "Using adapter base model ID: `{}`",
                self.xlora_order.as_ref().unwrap().base_model_id
            );
            Some(self.xlora_order.as_ref().unwrap().base_model_id.clone())
        };
        self
    }

    pub fn with_xlora(
        mut self,
        xlora_model_id: String,
        xlora_order: Ordering,
        no_kv_cache: bool,
        tgt_non_granular_index: Option<usize>,
    ) -> Self {
        self.kind = (AdapterKind::XLora, QuantizationKind::Gguf).into();

        self.with_adapter(
            xlora_model_id,
            xlora_order,
            no_kv_cache,
            tgt_non_granular_index,
        )
    }

    pub fn with_lora(mut self, lora_model_id: String, lora_order: Ordering) -> Self {
        self.kind = (AdapterKind::Lora, QuantizationKind::Gguf).into();

        self.with_adapter(lora_model_id, lora_order, false, None)
    }

    pub fn build(self) -> Box<dyn Loader> {
        Box::new(GGUFLoader {
            model_id: self.model_id,
            xlora_model_id: self.xlora_model_id,
            kind: self.kind,
            xlora_order: self.xlora_order,
            no_kv_cache: self.no_kv_cache,
            chat_template: self.chat_template,
            tgt_non_granular_index: self.tgt_non_granular_index,
            quantized_filenames: self.quantized_filenames,
            quantized_model_id: self.quantized_model_id,
            config: self.config,
        })
    }
}

impl GGUFLoader {
    #[allow(clippy::too_many_arguments)]
    pub fn new(
        model_id: Option<String>,
        quantized_model_id: String,
        quantized_filenames: Vec<String>,
        xlora_model_id: Option<String>,
        kind: ModelKind,
        xlora_order: Option<Ordering>,
        no_kv_cache: bool,
        chat_template: Option<String>,
        tgt_non_granular_index: Option<usize>,
        config: GGUFSpecificConfig,
    ) -> Self {
        let model_id = if let Some(id) = model_id {
            Some(id)
        } else if let Some(xlora_order) = xlora_order.clone() {
            info!(
                "Using adapter base model ID: `{}`",
                xlora_order.base_model_id
            );
            Some(xlora_order.base_model_id.clone())
        } else {
            None
        };
        Self {
            model_id,
            quantized_model_id,
            quantized_filenames,
            xlora_model_id,
            xlora_order,
            no_kv_cache,
            chat_template,
            kind,
            tgt_non_granular_index,
            config,
        }
    }
}

impl Loader for GGUFLoader {
    #[allow(clippy::type_complexity, clippy::too_many_arguments)]
    fn load_model_from_hf(
        &self,
        revision: Option<String>,
        token_source: TokenSource,
        dtype: &dyn TryIntoDType,
        device: &Device,
        silent: bool,
        mapper: DeviceMapSetting,
        in_situ_quant: Option<IsqType>,
        paged_attn_config: Option<PagedAttentionConfig>,
    ) -> Result<Arc<Mutex<dyn Pipeline + Send + Sync>>> {
        let paths: anyhow::Result<Box<dyn ModelPaths>> = get_paths_gguf!(
            LocalModelPaths,
            &token_source,
            revision,
            self,
            self.quantized_model_id.clone(),
            self.quantized_filenames.clone(),
            silent
        );
        self.load_model_from_path(
            &paths?,
            dtype,
            device,
            silent,
            mapper,
            in_situ_quant,
            paged_attn_config,
        )
    }

    #[allow(clippy::type_complexity, clippy::too_many_arguments)]
    fn load_model_from_path(
        &self,
        paths: &Box<dyn ModelPaths>,
        dtype: &dyn TryIntoDType,
        device: &Device,
        silent: bool,
        mut mapper: DeviceMapSetting,
        in_situ_quant: Option<IsqType>,
        mut paged_attn_config: Option<PagedAttentionConfig>,
    ) -> Result<Arc<Mutex<dyn Pipeline + Send + Sync>>> {
        if in_situ_quant.is_some() {
            anyhow::bail!(
                "You are trying to in-situ quantize a GGUF model. This will not do anything."
            );
        }
<<<<<<< HEAD

        // Otherwise, the device mapper will print it
        if mapper.is_dummy()
            && (self.config.topology.is_none()
                || self
                    .config
                    .topology
                    .as_ref()
                    .is_some_and(|t| t.is_dummy_device_map()))
        {
            info!(
                "Loading model `{}` on {}.",
                self.get_id(),
                device.device_pretty_repr()
            );
        } else if paged_attn_config.is_some() {
            warn!("Device mapping or device topology and PagedAttention are incompatible, disabling PagedAttention.");
            paged_attn_config = None;
        }
=======
>>>>>>> 75540881

        let mut readers = Vec::new();
        for filename in paths.get_weight_filenames() {
            readers.push(std::fs::File::open(filename)?);
        }
        let mut readers = readers.iter_mut().collect::<Vec<_>>();

        let model = Content::from_readers(&mut readers)?;
        if !silent {
            model.print_metadata()?;
        }
        let arch = model.arch();

        // If auto, convert to Map
        let num_layers = model.get_metadata()[&format!("{arch}.block_count")].to_u32()? as usize;
        if let DeviceMapSetting::Auto(params) = mapper.clone() {
            let devices = device_map::get_all_similar_devices(device)?;
            // Initial dtype
            let dtype = dtype.try_into_dtype(&devices.iter().collect::<Vec<_>>())?;

            let model = GgufDeviceMapLoaderInner {
                model: &model,
                arch,
            };

            let layer_sizes_in_bytes =
                model.layer_sizes_in_bytes("this is a dummy config!", dtype, 1)?;
            let non_mapped_size_in_bytes =
                model.non_mapped_size_in_bytes("this is a dummy config!", dtype, 1)?;
            let total_model_size_in_bytes =
                layer_sizes_in_bytes.iter().sum::<usize>() + non_mapped_size_in_bytes;

            let new = model.get_device_layers(
                "this is a dummy config!",
                num_layers,
                layer_sizes_in_bytes,
                non_mapped_size_in_bytes,
                total_model_size_in_bytes,
                &devices,
                dtype,
                &params,
                paged_attn_config.as_ref(),
            )?;
            mapper = DeviceMapSetting::Map(new);
        }

        let pipeline_mapper =
            mapper.into_mapper(num_layers, device, self.config.topology.as_ref())?;
        let mapper = mapper.into_mapper(num_layers, device, self.config.topology.as_ref())?;
        let mut layer_devices = Vec::new();
        for layer in 0..num_layers {
            let device = mapper.device_for(layer, false).cloned();
            layer_devices.push(device);
        }

        // TODO: PagedAttention is not supported with CPU for now.
        // This check is not really necessary because `get_device_layers` should prevent it.
        let mapping_uses_cpu = mapper.get_unique_devices().iter().any(Device::is_cpu);
        if mapping_uses_cpu {
            warn!("Device mapping contains a mix of GPU and CPU. There is no CPU support for PagedAttention, disabling PagedAttention.");
            paged_attn_config = None;
        }

        let GgufTokenizerConversion {
            tokenizer,
            bos,
            eos,
            unk,
        } = if paths.get_tokenizer_filename().to_string_lossy().is_empty() {
            convert_gguf_to_hf_tokenizer(&model)?
        } else {
            GgufTokenizerConversion {
                tokenizer: get_tokenizer(paths.get_tokenizer_filename(), None)?,
                bos: None,
                eos: None,
                unk: None,
            }
        };

        // Handles the case where `self.chat_template` is either a file or a
        // chat_template string literal. As a file, `self.chat_template`
        // overrides the file from `paths`.
        let (chat_template_file, chat_template_literal) =
            match (paths.get_template_filename(), self.chat_template.clone()) {
                // If chat_template is file, it overrides.
                (_, Some(l)) if Path::new(&l).exists() => (Some(Path::new(&l).to_path_buf()), None),
                // Otherwise, use the template file + chat_template literal (if provided).
                (Some(f), l_opt) => (Some(Path::new(f).to_path_buf()), l_opt),
                (None, Some(l)) => (None, Some(l)),
                // Only load gguf chat template if there is nothing else
                (None, None) => (None, get_gguf_chat_template(&model)?),
            };

        let has_adapter = self.kind.is_adapted();
        let is_xlora = self.kind.is_adapted_and(|a| a.is_x_lora());

        let paged_attn_config = if matches!(self.kind, ModelKind::GgufAdapter { .. }) {
            warn!("Adapter models do not currently support PagedAttention, running without");
            None
        } else {
            paged_attn_config
        };

        let model_config_metadata: ContentConfig = (&model).into();
        let internal_dtype = mapper.get_min_dtype(dtype)?;

        let model_config = {
            // Base config (quantization only):
            let quant = ModelConfig::ParamsGGUF(
                model,
                (device, mapper).into(),
                if paged_attn_config.is_some() {
                    AttentionImplementation::PagedAttention
                } else {
                    AttentionImplementation::Eager
                },
                internal_dtype,
            );

            // With optional adapter config:
            let mut adapter = None;
            if has_adapter {
                adapter.replace(ModelConfig::Adapter::try_new(
                    paths, device, silent, is_xlora,
                )?);
            }

            ModelConfig::ModelParams::new(quant, adapter)
        };

        // Config into model:
        let model = match self.kind {
            ModelKind::GgufQuantized { .. } => match arch {
                GGUFArchitecture::Llama => Model::Llama(QLlama::try_from(model_config)?),
                GGUFArchitecture::Phi2 => Model::Phi2(QPhi::try_from(model_config)?),
                GGUFArchitecture::Phi3 => Model::Phi3(QPhi3::try_from(model_config)?),
                GGUFArchitecture::Starcoder2 => {
                    Model::Starcoder2(QStarcoder2::try_from(model_config)?)
                }
                GGUFArchitecture::Qwen2 => Model::Qwen2(QQwen2::try_from(model_config)?),
                a => bail!("Unsupported architecture `{a:?}` for GGUF"),
            },
            ModelKind::GgufAdapter { adapter, .. } => match arch {
                GGUFArchitecture::Llama => Model::XLoraLlama(XLoraQLlama::try_from(model_config)?),
                GGUFArchitecture::Phi3 => Model::XLoraPhi3(XLoraQPhi3::try_from(model_config)?),
                a => bail!(
                    "Unsupported architecture `{a:?}` for GGUF {kind}",
                    kind = adapter.pretty_name()
                ),
            },
            _ => unreachable!(),
        };

        let (cache_config, cache_engine) = if let Some(paged_attn_config) = paged_attn_config {
            let model_config: &dyn ModelConfigLike = &model_config_metadata;
            let cache_config = calculate_cache_config(
                paged_attn_config.mem_gpu,
                paged_attn_config.mem_cpu,
                paged_attn_config.block_size,
                internal_dtype,
                model_config,
                device,
                &layer_devices,
                silent,
            )?;
            let cache_engine = CacheEngine::new(
                model_config,
                &cache_config,
                internal_dtype,
                device,
                layer_devices,
            )?;
            (Some(cache_config), Some(cache_engine))
        } else {
            (None, None)
        };

        let gen_conf: Option<GenerationConfig> = paths.get_gen_conf_filename().map(|f| {
            serde_json::from_str(&fs::read_to_string(f).unwrap())
                .expect("bos_token_id/eos_token_id missing in generation_config.json")
        });
        let mut chat_template = get_chat_template(
            paths,
            &paths
                .get_chat_template_json()
                .as_ref()
                .map(|x| x.to_string_lossy().to_string()),
            &chat_template_file.map(|p| p.to_string_lossy().to_string()),
            chat_template_literal,
        );

        let max_seq_len = match model {
            Model::Llama(ref l) => l.max_seq_len,
            Model::Phi2(ref p) => p.max_seq_len,
            Model::XLoraLlama(ref xl) => xl.max_seq_len,
            Model::Phi3(ref p) => p.max_seq_len,
            Model::XLoraPhi3(ref p) => p.max_seq_len,
            Model::Starcoder2(ref p) => p.max_seq_len,
            Model::Qwen2(ref p) => p.max_seq_len,
        };
        let tok_env = build_tok_env(tokenizer.clone());
        let num_hidden_layers = match model {
            Model::Llama(ref model) => model.cache.normal().0.len(),
            Model::Phi2(ref model) => model.cache.normal().0.len(),
            Model::XLoraLlama(ref model) => model.cache.full().lock().len(),
            Model::Phi3(ref model) => model.cache.normal().0.len(),
            Model::XLoraPhi3(ref model) => model.cache.full().lock().len(),
            Model::Starcoder2(ref model) => model.cache.normal().0.len(),
            Model::Qwen2(ref model) => model.cache.normal().0.len(),
        };

        if chat_template.bos_token.is_none() && bos.is_some() {
            chat_template.bos_token = Some(BeginEndUnkPadTok(Either::Left(bos.unwrap())));
        }
        if chat_template.eos_token.is_none() && eos.is_some() {
            chat_template.eos_token = Some(BeginEndUnkPadTok(Either::Left(eos.unwrap())));
        }
        if chat_template.unk_token.is_none() && unk.is_some() {
            chat_template.unk_token = Some(BeginEndUnkPadTok(Either::Left(unk.unwrap())));
        }

        let eos = calculate_eos_tokens(&chat_template, gen_conf, &tokenizer);
        Ok(Arc::new(Mutex::new(GGUFPipeline {
            model,
            tokenizer: tokenizer.into(),
            no_kv_cache: self.no_kv_cache,
            chat_template: Arc::new(chat_template),
            model_id: self
                .model_id
                .clone()
                .unwrap_or(self.quantized_model_id.clone()),
            non_granular_state: self.tgt_non_granular_index.map(|tgt_non_granular_index| {
                NonGranularState {
                    non_granular_index: Arc::new(Mutex::new(0)),
                    tgt_non_granular_index,
                }
            }),
            metadata: Arc::new(GeneralMetadata {
                max_seq_len,
                tok_env: Some(tok_env),
                no_kv_cache: self.no_kv_cache,
                no_prefix_cache: false,
                num_hidden_layers,
                eos_tok: eos,
                kind: self.kind.clone(),
                is_xlora,
                activation_dtype: internal_dtype,
                sliding_window: None,
                cache_config,
                cache_engine,
                prompt_batchsize: self.config.prompt_batchsize,
                model_metadata: Some(Arc::new(model_config_metadata)),
            }),
            mapper: pipeline_mapper,
        })))
    }

    fn get_id(&self) -> String {
        self.xlora_model_id
            .as_deref()
            .unwrap_or(self.model_id.as_ref().unwrap_or(&self.quantized_model_id))
            .to_string()
    }

    fn get_kind(&self) -> ModelKind {
        self.kind.clone()
    }
}

impl PreProcessingMixin for GGUFPipeline {
    fn get_chat_template(&self) -> Option<Arc<ChatTemplate>> {
        Some(self.chat_template.clone())
    }
    fn get_input_processor_config(&self) -> Option<Arc<dyn Any>> {
        None
    }
}

impl IsqPipelineMixin for GGUFPipeline {
    fn re_isq_model(&mut self, _dtype: IsqType) -> Result<()> {
        anyhow::bail!(
            "You are trying to in-situ requantize a GGML model. This will not do anything."
        )
    }
}

impl CacheManagerMixin for GGUFPipeline {
    fn clone_in_cache(&self, seqs: &mut [&mut Sequence], modify_draft_cache: bool) {
        if matches!(self.cache(), EitherCache::Full(_)) {
            FullCacheManager.clone_in_cache(self, seqs, modify_draft_cache)
        } else {
            NormalCacheManager.clone_in_cache(self, seqs, modify_draft_cache)
        }
    }
    fn clone_out_cache(&self, seqs: &mut [&mut Sequence], modify_draft_cache: bool) {
        if matches!(self.cache(), EitherCache::Full(_)) {
            FullCacheManager.clone_out_cache(self, seqs, modify_draft_cache)
        } else {
            NormalCacheManager.clone_out_cache(self, seqs, modify_draft_cache)
        }
    }
    fn set_none_cache(
        &self,
        seqs: &mut [&mut Sequence],
        reset_non_granular: bool,
        modify_draft_cache: bool,
        load_preallocated_cache: bool,
    ) {
        if matches!(self.cache(), EitherCache::Full(_)) {
            FullCacheManager.set_none_cache(self, seqs, modify_draft_cache, false);
        } else {
            NormalCacheManager.set_none_cache(
                self,
                seqs,
                modify_draft_cache,
                load_preallocated_cache,
            );
        }
        if reset_non_granular {
            self.reset_non_granular_state()
        }
    }
    fn cache(&self) -> &EitherCache {
        match self.model {
            Model::Llama(ref model) => &model.cache,
            Model::Phi2(ref model) => &model.cache,
            Model::XLoraLlama(ref model) => &model.cache,
            Model::Phi3(ref model) => &model.cache,
            Model::XLoraPhi3(ref model) => &model.cache,
            Model::Starcoder2(ref model) => &model.cache,
            Model::Qwen2(ref model) => &model.cache,
        }
    }
}

impl AdapterActivationMixin for GGUFPipeline {
    fn activate_adapters(&mut self, adapter_names: Vec<String>) -> anyhow::Result<usize> {
        let is_lora = self.metadata.kind.is_adapted_and(|a| a.is_lora());
        if !is_lora {
            anyhow::bail!("Activating adapters is only supported for models fine-tuned with LoRA.")
        }

        match self.model {
            Model::XLoraLlama(ref mut model) => model
                .activate_adapters(adapter_names)
                .map_err(anyhow::Error::msg),
            Model::XLoraPhi3(ref mut model) => model
                .activate_adapters(adapter_names)
                .map_err(anyhow::Error::msg),
            _ => unreachable!(),
        }
    }
}

impl MetadataMixin for GGUFPipeline {
    fn device(&self) -> Device {
        match self.model {
            Model::Llama(ref model) => model.device.clone(),
            Model::Phi2(ref model) => model.device.clone(),
            Model::XLoraLlama(ref model) => model.device.clone(),
            Model::Phi3(ref model) => model.device.clone(),
            Model::XLoraPhi3(ref model) => model.device.clone(),
            Model::Starcoder2(ref model) => model.device.clone(),
            Model::Qwen2(ref model) => model.device.clone(),
        }
    }
    fn tokenizer(&self) -> Option<Arc<Tokenizer>> {
        Some(self.tokenizer.clone())
    }
    fn name(&self) -> String {
        self.model_id.clone()
    }
    fn reset_non_granular_state(&self) {
        if let Some(s) = self.non_granular_state.as_ref() {
            *self.cache().full().get_scalings_cache() = None;
            *get_mut_arcmutex!(s.non_granular_index) = 0;
        }
    }
    fn get_metadata(&self) -> Arc<GeneralMetadata> {
        self.metadata.clone()
    }
    fn device_mapper(&self) -> Option<&dyn DeviceMapper> {
        Some(&*self.mapper)
    }
}

#[async_trait::async_trait]
impl Pipeline for GGUFPipeline {
    fn forward_inputs(
        &mut self,
        inputs: Box<dyn Any>,
        return_raw_logits: bool,
    ) -> Result<ForwardInputsResult, candle_core::Error> {
        let ModelInputs {
            input_ids,
            input_ids_full,
            seqlen_offsets,
            seqlen_offsets_full,
            context_lens,
            position_ids: _, // NOTE(EricLBuehler): ignore, it is for phi3
            mut paged_attn_meta,
            flash_meta,
            flash_meta_full,
        } = *inputs.downcast().expect("Downcast failed.");
        let paged_attn_meta = match (
            self.get_metadata().cache_engine.as_ref(),
            &mut paged_attn_meta,
        ) {
            (Some(engine), Some(meta)) => Some((engine.get_kv_cache().clone(), meta)),
            (Some(_), None) => {
                // This can happen if Rust-side user code is wrong
                candle_core::bail!("Forward step expected a PagedAttention input metadata. This was not provided, please ensure that the scheduler config is correctly configured for PagedAttention.")
            }
            (None, Some(_)) => {
                // This should never happen but we handle it anyway
                candle_core::bail!("Forward step got a PagedAttention input metadata but there is no cache engine. Please raise an issue.")
            }
            (None, None) => None,
        };
        let logits = match self.model {
            Model::Llama(ref model) => {
                model.forward(&input_ids, &seqlen_offsets, context_lens, paged_attn_meta)?
            }
            Model::Phi2(ref model) => {
                model.forward(&input_ids, &seqlen_offsets, context_lens, paged_attn_meta)?
            }
            Model::XLoraLlama(ref model) => model.forward(
                &input_ids,
                input_ids_full.as_ref().unwrap_or(&input_ids),
                &seqlen_offsets,
                seqlen_offsets_full.as_ref().unwrap_or(&seqlen_offsets),
                self.no_kv_cache,
                &self.non_granular_state,
                context_lens,
                &flash_meta,
                flash_meta_full.as_ref().unwrap_or(&flash_meta),
            )?,
            Model::Phi3(ref model) => {
                model.forward(&input_ids, &seqlen_offsets, paged_attn_meta)?
            }
            Model::XLoraPhi3(ref model) => model.forward(
                &input_ids,
                input_ids_full.as_ref().unwrap_or(&input_ids),
                &seqlen_offsets,
                seqlen_offsets_full.as_ref().unwrap_or(&seqlen_offsets),
                self.no_kv_cache,
                &self.non_granular_state,
                context_lens,
                &flash_meta,
                flash_meta_full.as_ref().unwrap_or(&flash_meta),
            )?,
            Model::Starcoder2(ref model) => {
                model.forward(&input_ids, &seqlen_offsets, paged_attn_meta)?
            }
            Model::Qwen2(ref model) => {
                model.forward(&input_ids, &seqlen_offsets, context_lens, paged_attn_meta)?
            }
        };
        if return_raw_logits {
            Ok(ForwardInputsResult::RawLogits { logits })
        } else {
            Ok(ForwardInputsResult::CausalGeneration { logits })
        }
    }
    async fn sample_causal_gen(
        &self,
        seqs: &mut [&mut Sequence],
        logits: Vec<Tensor>,
        prefix_cacher: &mut PrefixCacheManagerV2,
        disable_eos_stop: bool,
        rng: Arc<std::sync::Mutex<Isaac64Rng>>,
    ) -> Result<(), candle_core::Error> {
        sample_and_add_toks(self, seqs, logits, prefix_cacher, disable_eos_stop, rng).await
    }
    fn category(&self) -> ModelCategory {
        ModelCategory::Text
    }
}

// TODO
impl AnyMoePipelineMixin for GGUFPipeline {}<|MERGE_RESOLUTION|>--- conflicted
+++ resolved
@@ -300,28 +300,6 @@
                 "You are trying to in-situ quantize a GGUF model. This will not do anything."
             );
         }
-<<<<<<< HEAD
-
-        // Otherwise, the device mapper will print it
-        if mapper.is_dummy()
-            && (self.config.topology.is_none()
-                || self
-                    .config
-                    .topology
-                    .as_ref()
-                    .is_some_and(|t| t.is_dummy_device_map()))
-        {
-            info!(
-                "Loading model `{}` on {}.",
-                self.get_id(),
-                device.device_pretty_repr()
-            );
-        } else if paged_attn_config.is_some() {
-            warn!("Device mapping or device topology and PagedAttention are incompatible, disabling PagedAttention.");
-            paged_attn_config = None;
-        }
-=======
->>>>>>> 75540881
 
         let mut readers = Vec::new();
         for filename in paths.get_weight_filenames() {
