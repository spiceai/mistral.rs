--- conflicted
+++ resolved
@@ -234,14 +234,7 @@
         mapper: DeviceMapMetadata,
         in_situ_quant: Option<GgmlDType>,
     ) -> Result<Arc<Mutex<dyn Pipeline + Send + Sync>>> {
-<<<<<<< HEAD
-        let is_debug = std::env::var("MISTRALRS_DEBUG")
-            .unwrap_or_default()
-            .contains('1');
-        DEBUG.store(is_debug, std::sync::atomic::Ordering::Relaxed);
-
-=======
->>>>>>> 27e36350
+
         if in_situ_quant.is_some() {
             anyhow::bail!(
                 "You are trying to in-situ quantize a GGML model. This will not do anything."
