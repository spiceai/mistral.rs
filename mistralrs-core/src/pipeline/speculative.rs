use std::{
    any::Any,
    sync::{Arc, Mutex},
    time::{Duration, Instant},
};

use anyhow::Result as anyhowResult;
use candle_core::{Device, IndexOp, Result, Tensor};
use mistralrs_quant::IsqType;
use rand_isaac::Isaac64Rng;
use tokenizers::Tokenizer;
use tracing::warn;

use crate::{
    device_map::DeviceMapper,
    get_mut_arcmutex,
    pipeline::sampling::{
        finish_or_add_toks_to_seq, sample_sequence, sample_target_sequence_speculative,
    },
    prefix_cacher::PrefixCacheManagerV2,
<<<<<<< HEAD
    sequence::{Sequence, SequenceRecognizer},
=======
    sequence::Sequence,
>>>>>>> 7882cba2
    DeviceMapSetting, Loader, ModelKind, PagedAttentionConfig, Pipeline, TokenSource, TryIntoDType,
};

use super::{
    cache_manager::NormalCacheManager, chat_template::ChatTemplate, sampling::SpeculativeSample,
    AnyMoePipelineMixin, CacheBackendMetadata, CacheInstruction, CacheManager, CacheManagerMixin,
    EitherCache, ForwardInputsResult, GeneralMetadata, IsqPipelineMixin, MetadataMixin,
    ModelCategory, ModelPaths, PreProcessingMixin,
};

/// A loader for a speculative pipeline using 2 [`Loader`]s.
pub struct SpeculativeLoader {
    pub target: Box<dyn Loader>,
    pub draft: Box<dyn Loader>,
    pub config: SpeculativeConfig,
}

impl Loader for SpeculativeLoader {
    #[allow(clippy::type_complexity, clippy::too_many_arguments)]
    fn load_model_from_hf(
        &self,
        revision: Option<String>,
        token_source: TokenSource,
        dtype: &dyn TryIntoDType,
        device: &Device,
        silent: bool,
        mapper: DeviceMapSetting,
        in_situ_quant: Option<IsqType>,
        paged_attn_config: Option<PagedAttentionConfig>,
    ) -> anyhowResult<Arc<tokio::sync::Mutex<dyn Pipeline + Send + Sync>>> {
        let paged_attn_config = if paged_attn_config.is_none() {
            warn!(
                "Speculative decoding does not currently support PagedAttention, running without"
            );
            None
        } else {
            paged_attn_config
        };

        let target = self.target.load_model_from_hf(
            revision.clone(),
            token_source.clone(),
            dtype,
            device,
            silent,
            mapper.clone(),
            in_situ_quant,
            paged_attn_config,
        )?;
        let draft = self.draft.load_model_from_hf(
            revision,
            token_source,
            dtype,
            device,
            silent,
            mapper,
            in_situ_quant,
            paged_attn_config,
        )?;
        Ok(Arc::new(tokio::sync::Mutex::new(SpeculativePipeline::new(
            target,
            draft,
            self.config,
        )?)))
    }

    #[allow(clippy::type_complexity, clippy::too_many_arguments)]
    fn load_model_from_path(
        &self,
        paths: &Box<dyn ModelPaths>,
        dtype: &dyn TryIntoDType,
        device: &Device,
        silent: bool,
        mapper: DeviceMapSetting,
        in_situ_quant: Option<IsqType>,
        paged_attn_config: Option<PagedAttentionConfig>,
    ) -> anyhowResult<Arc<tokio::sync::Mutex<dyn Pipeline + Send + Sync>>> {
        let paged_attn_config = if paged_attn_config.is_none() {
            warn!(
                "Speculative decoding does not currently support PagedAttention, running without"
            );
            None
        } else {
            paged_attn_config
        };

        let target = self.target.load_model_from_path(
            paths,
            dtype,
            device,
            silent,
            mapper.clone(),
            in_situ_quant,
            paged_attn_config,
        )?;
        let draft = self.draft.load_model_from_path(
            paths,
            dtype,
            device,
            silent,
            mapper.clone(),
            in_situ_quant,
            paged_attn_config,
        )?;
        Ok(Arc::new(tokio::sync::Mutex::new(SpeculativePipeline::new(
            target,
            draft,
            self.config,
        )?)))
    }
    fn get_id(&self) -> String {
        format!(
            "Speculative: tgt = `{}`, draft = `{}`, gamma = `{}`",
            self.target.get_id(),
            self.draft.get_id(),
            self.config.gamma,
        )
    }
    fn get_kind(&self) -> ModelKind {
        ModelKind::Speculative {
            target: Box::new(self.target.get_kind()),
            draft: Box::new(self.draft.get_kind()),
        }
    }
}

/// Speculative decoding pipeline: <https://arxiv.org/pdf/2211.17192>
///
/// # Algorithm
/// Given draft model q and target model p with probability distributions \
/// q_i(x) and p_i(x) for each token
///
/// - Keep the sample for token i if q_i(x) <= p_i(x)
///     - This means the target model agrees
/// - Else (q_i(x) > p_i(x)) accept that token with prob p_i(x)/q_i(x)
///     - If rejected, sample token from from p'_i(x) = norm(max(0, p(x) − q(x))) and do not take any more'
///
pub struct SpeculativePipeline {
    target: Arc<tokio::sync::Mutex<dyn Pipeline>>,
    draft: Arc<tokio::sync::Mutex<dyn Pipeline>>,
    gamma: usize,
    metadata: Arc<GeneralMetadata>,
    category: ModelCategory,
}

#[derive(Copy, Clone)]
/// Metadata for a speculative pipeline
pub struct SpeculativeConfig {
    /// γ completions to run of the draft model
    pub gamma: usize,
}

impl SpeculativePipeline {
    pub fn new(
        target: Arc<tokio::sync::Mutex<dyn Pipeline>>,
        draft: Arc<tokio::sync::Mutex<dyn Pipeline>>,
        config: SpeculativeConfig,
    ) -> Result<Self> {
        if get_mut_arcmutex!(target)
            .tokenizer()
            .as_ref()
            .ok_or(candle_core::Error::Msg(
                "`SpeculativePipeline::new` requires the target pipeline to have a token trie"
                    .to_string(),
            ))?
            .get_vocab(true)
            != get_mut_arcmutex!(draft)
                .tokenizer()
                .as_ref()
                .ok_or(candle_core::Error::Msg(
                    "`SpeculativePipeline::new` requires the draft pipeline to have a token trie"
                        .to_string(),
                ))?
                .get_vocab(true)
        {
            candle_core::bail!("Target and draft models' tokenizer vocab do not match. This is required for speculative decoding.");
        }
        if get_mut_arcmutex!(target).category() != get_mut_arcmutex!(draft).category() {
            candle_core::bail!("Target and draft models' category do not match. This is required for speculative decoding.");
        }
        if get_mut_arcmutex!(target)
            .get_processor()
            .inputs_processor()
            .get_type()
            != get_mut_arcmutex!(draft)
                .get_processor()
                .inputs_processor()
                .get_type()
        {
            candle_core::bail!("Target and draft models' input processors do not match. This is required for speculative decoding.");
        }
        let metadata = get_mut_arcmutex!(target).get_metadata().clone();
        let category = get_mut_arcmutex!(target).category();
        // TODO: some checks or relaxation here?
        Ok(Self {
            target,
            draft,
            gamma: config.gamma,
            metadata,
            category,
        })
    }
}

impl PreProcessingMixin for SpeculativePipeline {
    fn get_chat_template(&self) -> Option<Arc<ChatTemplate>> {
        get_mut_arcmutex!(self.target).get_chat_template()
    }
    fn get_input_processor_config(&self) -> Option<Arc<dyn Any>> {
        get_mut_arcmutex!(self.target).get_input_processor_config()
    }
}

impl IsqPipelineMixin for SpeculativePipeline {
    fn re_isq_model(&mut self, dtype: IsqType) -> anyhow::Result<()> {
        get_mut_arcmutex!(self.target).re_isq_model(dtype)?;
        get_mut_arcmutex!(self.draft).re_isq_model(dtype)
    }
}

impl CacheManagerMixin for SpeculativePipeline {
    fn clone_in_cache(&self, seqs: &mut [&mut Sequence]) {
        NormalCacheManager.clone_in_cache(&*get_mut_arcmutex!(self.draft), seqs, true);
        NormalCacheManager.clone_in_cache(&*get_mut_arcmutex!(self.target), seqs, false);
    }
    fn clone_out_cache(&self, seqs: &mut [&mut Sequence]) {
        NormalCacheManager.clone_out_cache(&*get_mut_arcmutex!(self.draft), seqs, true);
        NormalCacheManager.clone_out_cache(&*get_mut_arcmutex!(self.target), seqs, false);
    }
    fn set_none_cache(
        &self,
        seqs: &mut [&mut Sequence],
        reset_non_granular: bool,
        modify_draft_cache: bool,
        load_preallocated_cache: bool,
    ) {
        NormalCacheManager.set_none_cache(
            &*get_mut_arcmutex!(self.draft),
            seqs,
            modify_draft_cache,
            load_preallocated_cache,
        );
        NormalCacheManager.set_none_cache(
            &*get_mut_arcmutex!(self.target),
            seqs,
            false,
            load_preallocated_cache,
        );
        if reset_non_granular {
            self.reset_non_granular_state()
        }
    }
    fn cache(&self) -> &EitherCache {
        unreachable!()
    }
    fn do_preallocated_cache(&self) -> bool {
        // KV cache size is not the same (necessarily)
        false
    }
}

impl MetadataMixin for SpeculativePipeline {
    fn device(&self) -> Device {
        get_mut_arcmutex!(self.target).device()
    }
    fn tokenizer(&self) -> Option<Arc<Tokenizer>> {
        get_mut_arcmutex!(self.target).tokenizer()
    }
    fn name(&self) -> String {
        format!(
            "Speculative: tgt = `{}`, draft = `{}`, gamma = `{}`",
            get_mut_arcmutex!(self.target).name(),
            get_mut_arcmutex!(self.draft).name(),
            self.gamma,
        )
    }
    fn reset_non_granular_state(&self) {
        get_mut_arcmutex!(self.target).reset_non_granular_state();
        get_mut_arcmutex!(self.draft).reset_non_granular_state();
    }
    fn get_metadata(&self) -> Arc<GeneralMetadata> {
        self.metadata.clone()
    }
    fn device_mapper(&self) -> Option<&dyn DeviceMapper> {
        None
    }
}

#[async_trait::async_trait]
impl Pipeline for SpeculativePipeline {
    fn forward_inputs(
        &mut self,
        _inputs: Box<dyn Any>,
        _return_raw_logits: bool,
    ) -> Result<ForwardInputsResult> {
        unreachable!()
    }
    async fn sample_causal_gen(
        &self,
        _seqs: &mut [&mut Sequence],
        _logits: Vec<Tensor>,
        _prefix_cacher: &mut PrefixCacheManagerV2,
        _disable_eos_stop: bool,
        _rng: Arc<std::sync::Mutex<Isaac64Rng>>,
    ) -> Result<()> {
        unreachable!()
    }
    async fn step(
        &mut self,
        input_seqs: &mut [&mut Sequence],
        is_prompt: bool,
        _return_raw_logits: bool,
        prefix_cacher: &mut PrefixCacheManagerV2,
        disable_eos_stop: bool,
        rng: Arc<Mutex<Isaac64Rng>>,
        backend_metadata: CacheBackendMetadata<'_>,
    ) -> Result<Duration> {
        match backend_metadata {
            CacheBackendMetadata::DefaultInstructions { pre_op, post_op } => {
                match pre_op {
                    CacheInstruction::In => self.clone_in_cache(input_seqs),
                    CacheInstruction::Nothing => (),
                    CacheInstruction::Reset {
                        reset_non_granular,
                        load_preallocated_cache,
                    } => self.set_none_cache(
                        input_seqs,
                        reset_non_granular,
                        true,
                        load_preallocated_cache,
                    ),
                    _ => unreachable!("Unreachable PRE cache op."),
                }

                let start = Instant::now();
                assert_eq!(input_seqs.len(), 1);

                let seq = &mut input_seqs[0];

                // ======================= Run draft model gamma times producing tokens ============================
                // ======================= Sample the `gamma` logits. ============================
                let mut draft_samples = Vec::new();
                for i in 0..self.gamma {
                    let is_xlora = get_mut_arcmutex!(self.draft).get_metadata().is_xlora;
                    let device = get_mut_arcmutex!(self.draft).device();
                    let no_kv_cache = get_mut_arcmutex!(self.draft).get_metadata().no_kv_cache;
                    let inputs = self
                        .get_processor()
                        .inputs_processor()
                        .process_inputs(
                            self.tokenizer(),
                            &mut [seq],
                            is_prompt && i == 0, // Only prompt (no kv cache) if first
                            is_xlora,
                            &device,
                            no_kv_cache,
                            None,
                            false,
                            None,
                            None, // TODO: get block tables/handle it
                            None, // TODO: do we support???
                            get_mut_arcmutex!(self.draft).device_mapper(),
                        )
                        .nth(0)
                        .unwrap()
                        .unwrap()
                        .inputs;
                    let logits = get_mut_arcmutex!(self.draft).forward_inputs(inputs, false)?;
                    #[allow(irrefutable_let_patterns)]
                    let ForwardInputsResult::CausalGeneration { logits } = logits
                    else {
                        candle_core::bail!(
                            "Speculative decoding requires `CausalGeneration` forward results"
                        );
                    };

                    let sample = sample_sequence(
                        logits.clone(),
                        seq,
                        seq.return_logprobs(),
                        rng.clone(),
                        false, // todo tune
                        true,
                    )
                    .await?;
                    seq.add_tmp_tok(sample.token);
                    draft_samples.push(SpeculativeSample { sample });
                }
                seq.remove_tmp_tok(self.gamma);

                // ======================= Add all draft tokens but the last one. Add the last from the seq. ============================
                let mut draft_prefill_tokens = if is_prompt {
                    seq.get_toks().to_vec()
                } else {
                    vec![*seq.get_toks().last().unwrap()]
                };
                for (i, sample) in draft_samples.iter().enumerate() {
                    if i == draft_samples.len() - 1 {
                        continue;
                    }
                    draft_prefill_tokens.push(sample.sample.token);
                }
                seq.set_prefill_toks(draft_prefill_tokens);

                // ======================= Run the model with all draft tokens. ============================

                let initial_cache_len = match get_mut_arcmutex!(self.target).cache() {
                    EitherCache::Full(full) => full.lock()[0]
                        .as_ref()
                        .map(|(k, _)| k.dims()[2])
                        .unwrap_or(0),
                    EitherCache::Normal(normal) => normal.lock().unwrap().0[0].current_seq_len(),
                };

                // ========= Run the model ============
                let is_xlora = get_mut_arcmutex!(self.target).get_metadata().is_xlora;
                let device = get_mut_arcmutex!(self.target).device();
                let no_kv_cache = get_mut_arcmutex!(self.target).get_metadata().no_kv_cache;
                let inputs = self
                    .get_processor()
                    .inputs_processor()
                    .process_inputs(
                        self.tokenizer(),
                        &mut [seq],
                        true, // use the "prefill" tokens
                        is_xlora,
                        &device,
                        no_kv_cache,
                        Some((self.gamma, initial_cache_len)), // Get the last gamma, see above
                        false,
                        None,
                        None, // TODO: get block tables/handle it
                        None, // TODO: do we support???
                        get_mut_arcmutex!(self.target).device_mapper(),
                    )
                    .nth(0)
                    .unwrap()
                    .unwrap()
                    .inputs;

                let logits = get_mut_arcmutex!(self.target).forward_inputs(inputs, false)?;
                #[allow(irrefutable_let_patterns)]
                let ForwardInputsResult::CausalGeneration { logits } = logits
                else {
                    candle_core::bail!(
                        "Speculative decoding requires `CausalGeneration` forward results"
                    );
                };

                // Reset the prefill tokens
                seq.reset_prefill_toks();

                // ======================= Rejection sampling. ============================
                // Map from each target sample to corresponding in draft sample
                // this will first rollback LLG state if any, and then advance for the accepted tokens only
                let samples = sample_target_sequence_speculative(
                    logits.clone(),
                    seq,
                    seq.return_logprobs(),
                    rng.clone(),
                    &draft_samples,
                )
                .await?;

                let accepted_tokens = samples.into_iter().map(|s| s.sample).collect::<Vec<_>>();

                // ======================= Narrow caches to account for rejections ============================
                let n_not_accepted = self.gamma - accepted_tokens.len();

                match get_mut_arcmutex!(self.draft).cache() {
                    EitherCache::Full(full) => {
                        for (k, v) in full.lock().iter_mut().flatten() {
                            *k = k.i((.., .., ..k.dims()[2] - n_not_accepted, ..))?;
                            *v = v.i((.., .., ..v.dims()[2] - n_not_accepted, ..))?;
                        }
                    }
                    EitherCache::Normal(normal) => {
                        for cache in &mut *normal.lock().unwrap().0 {
                            cache
                                .set_len(cache.current_seq_len() - n_not_accepted)
                                .map_err(|_| candle_core::Error::msg("KV cache set_len failed."))?;
                        }
                    }
                }
                if get_mut_arcmutex!(self.draft).get_metadata().is_xlora {
                    match get_mut_arcmutex!(self.draft).cache() {
                        EitherCache::Full(full) => {
                            for (k, v) in full.xlora_lock().iter_mut().flatten() {
                                *k = k.i((.., .., ..k.dims()[2] - n_not_accepted, ..))?;
                                *v = v.i((.., .., ..v.dims()[2] - n_not_accepted, ..))?;
                            }
                        }
                        EitherCache::Normal(_) => {
                            unreachable!()
                        }
                    }
                }
                match get_mut_arcmutex!(self.target).cache() {
                    EitherCache::Full(full) => {
                        for (k, v) in full.lock().iter_mut().flatten() {
                            *k = k.i((.., .., ..k.dims()[2] - n_not_accepted, ..))?;
                            *v = v.i((.., .., ..v.dims()[2] - n_not_accepted, ..))?;
                        }
                    }
                    EitherCache::Normal(normal) => {
                        for cache in &mut *normal.lock().unwrap().0 {
                            cache
                                .set_len(cache.current_seq_len() - n_not_accepted)
                                .map_err(|_| candle_core::Error::msg("KV cache set_len failed."))?;
                        }
                    }
                }
                if get_mut_arcmutex!(self.draft).get_metadata().is_xlora {
                    match get_mut_arcmutex!(self.target).cache() {
                        EitherCache::Full(full) => {
                            for (k, v) in full.xlora_lock().iter_mut().flatten() {
                                *k = k.i((.., .., ..k.dims()[2] - n_not_accepted, ..))?;
                                *v = v.i((.., .., ..v.dims()[2] - n_not_accepted, ..))?;
                            }
                        }
                        EitherCache::Normal(_) => {
                            unreachable!()
                        }
                    }
                }

                let eos_owned = get_mut_arcmutex!(self.target)
                    .get_metadata()
                    .eos_tok
                    .clone();
                let eos_tok = if disable_eos_stop {
                    None
                } else {
                    Some(&eos_owned[..])
                };
                // Add the tokens to the seq and the trie
                for accepted in accepted_tokens {
                    // Do not use the prefix cacher
                    finish_or_add_toks_to_seq(
                        self,
                        prefix_cacher,
                        seq,
                        accepted.clone(),
                        eos_tok,
                        false,
                    )
                    .await?;
                }

                // Trick to improve lower bounds. Sample last token in multinomial
                /*
                let sample = sample_sequence(
                    logits.clone(),
                    seq,
                    seq.return_logprobs(),
                    rng.clone(),
                    false, // todo tune
                    true, // do not add to tok trie yet
                    true,
                )
                .await?;
                finish_or_add_toks_to_seq(self, prefix_cacher, seq, sample, eos_tok, false);
                */
                let end = Instant::now();
                let exec_duration = end.duration_since(start);

                match post_op {
                    CacheInstruction::Out => {
                        self.clone_out_cache(input_seqs);
                    }
                    CacheInstruction::Nothing => (),
                    CacheInstruction::Reset {
                        reset_non_granular,
                        load_preallocated_cache,
                    } => self.set_none_cache(
                        input_seqs,
                        reset_non_granular,
                        true,
                        load_preallocated_cache,
                    ),
                    _ => unreachable!("Unreachable pre cache op."),
                }

                // Done! We have:
                // - Run the draft model gamma times
                // - Reset draft model cache fully
                // - Sampled draft model's distributions
                // - Run target model
                // - Execute speculative decoding algorithm on the resulting distributions
                // - Added the accepted tokens to buffer and trie
                // - Maybe fixed up cache of base model based on accepted tokens.

                Ok(exec_duration)
            }
            CacheBackendMetadata::PagedAttention {
                metadata: _,
                blocks_to_copy: _,
                blocks_to_swap_in: _,
                blocks_to_swap_out: _,
            } => unreachable!(),
        }
    }
    fn category(&self) -> ModelCategory {
        self.category.clone()
    }
}

impl AnyMoePipelineMixin for SpeculativePipeline {}<|MERGE_RESOLUTION|>--- conflicted
+++ resolved
@@ -18,11 +18,7 @@
         finish_or_add_toks_to_seq, sample_sequence, sample_target_sequence_speculative,
     },
     prefix_cacher::PrefixCacheManagerV2,
-<<<<<<< HEAD
-    sequence::{Sequence, SequenceRecognizer},
-=======
     sequence::Sequence,
->>>>>>> 7882cba2
     DeviceMapSetting, Loader, ModelKind, PagedAttentionConfig, Pipeline, TokenSource, TryIntoDType,
 };
 
@@ -406,6 +402,7 @@
                         rng.clone(),
                         false, // todo tune
                         true,
+                        false,
                     )
                     .await?;
                     seq.add_tmp_tok(sample.token);
