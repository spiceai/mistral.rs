--- conflicted
+++ resolved
@@ -26,7 +26,10 @@
         DiffusionGenerationParams,
     },
     paged_attention::AttentionImplementation,
-    pipeline::{hf::{api_dir_list, api_get_file}, paths::AdapterPaths},
+    pipeline::{
+        hf::{api_dir_list, api_get_file},
+        paths::AdapterPaths,
+    },
 };
 
 pub trait DiffusionModel {
@@ -131,13 +134,9 @@
 impl DiffusionModelLoader for FluxLoader {
     fn get_model_paths(&self, api: Arc<ApiRepo>, model_id: &Path) -> Result<Vec<PathBuf>> {
         let regex = Regex::new(r"^flux\d+-(schnell|dev)\.safetensors$")?;
-<<<<<<< HEAD
         let dir_list = api_dir_list(&api, model_id)?;
         let flux_name = dir_list
             .iter()
-=======
-        let flux_name = api_dir_list!(api, model_id, true)
->>>>>>> 103eb3f1
             .filter(|x| regex.is_match(x))
             .nth(0)
             .with_context(|| "Expected at least 1 .safetensors file matching the FLUX regex, please raise an issue.")?;
