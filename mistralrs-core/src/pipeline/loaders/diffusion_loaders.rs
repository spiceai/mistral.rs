--- conflicted
+++ resolved
@@ -26,13 +26,10 @@
         DiffusionGenerationParams,
     },
     paged_attention::AttentionImplementation,
-<<<<<<< HEAD
     pipeline::hf::{api_dir_list, api_get_file},
+    pipeline::paths::AdapterPaths,
     xlora_models::XLoraConfig,
     Ordering,
-=======
-    pipeline::paths::AdapterPaths,
->>>>>>> 98ce4ffa
 };
 
 pub trait DiffusionModel {
