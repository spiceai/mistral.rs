--- conflicted
+++ resolved
@@ -26,14 +26,7 @@
         DiffusionGenerationParams,
     },
     paged_attention::AttentionImplementation,
-<<<<<<< HEAD
-    pipeline::hf::{api_dir_list, api_get_file},
-    pipeline::paths::AdapterPaths,
-    xlora_models::XLoraConfig,
-    Ordering,
-=======
-    pipeline::paths::AdapterPaths,
->>>>>>> 7882cba2
+    pipeline::{hf::{api_dir_list, api_get_file}, paths::AdapterPaths},
 };
 
 pub trait DiffusionModel {
