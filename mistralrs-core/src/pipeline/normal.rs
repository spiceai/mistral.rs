--- conflicted
+++ resolved
@@ -5,14 +5,9 @@
 use super::isq::ImatrixDataSource;
 use super::llg::build_tok_env;
 use super::{
-<<<<<<< HEAD
-    text_models_inputs_processor::ModelInputs, AdapterKind, CacheManager, GeneralMetadata, Loader,
-    ModelKind, ModelPaths, NormalModel, NormalModelLoader, TokenSource,
-=======
     get_model_paths, get_xlora_paths, text_models_inputs_processor::ModelInputs, AdapterKind,
     CacheManager, GeneralMetadata, Loader, ModelKind, ModelPaths, NormalModel, NormalModelLoader,
     TokenSource,
->>>>>>> 98ce4ffa
 };
 use super::{
     AnyMoePipelineMixin, CacheManagerMixin, EitherCache, ForwardInputsResult, IsqOrganization,
@@ -32,27 +27,17 @@
 use crate::pipeline::isq::UqffFullSer;
 use crate::pipeline::sampling::sample_and_add_toks;
 use crate::pipeline::text_models_inputs_processor::make_prompt_chunk;
-<<<<<<< HEAD
-use crate::pipeline::{get_chat_template, ChatTemplate};
-use crate::prefix_cacher_v2::PrefixCacheManagerV2;
-=======
-use crate::pipeline::{ChatTemplate, LocalModelPaths};
+use crate::pipeline::{get_chat_template, ChatTemplate, LocalModelPaths};
 use crate::prefix_cacher::PrefixCacheManagerV2;
->>>>>>> 98ce4ffa
 use crate::sequence::Sequence;
 use crate::utils::tokenizer::get_tokenizer;
 use crate::utils::varbuilder_utils::DeviceForLoadTensor;
 use crate::utils::{tokens::get_token, varbuilder_utils::from_mmaped_safetensors};
 use crate::xlora_models::NonGranularState;
 use crate::{
-<<<<<<< HEAD
-    get_mut_arcmutex, lora_model_loader, normal_model_loader, normal_model_loader_sharded,
-    xlora_model_loader, DeviceMapSetting, PagedAttentionConfig, Pipeline, Topology, TryIntoDType,
-=======
     api_dir_list, api_get_file, get_mut_arcmutex, get_paths, get_uqff_paths, lora_model_loader,
     normal_model_loader, normal_model_loader_sharded, xlora_model_loader, DeviceMapSetting,
     PagedAttentionConfig, Pipeline, Topology, TryIntoDType, GLOBAL_HF_CACHE,
->>>>>>> 98ce4ffa
 };
 use anyhow::Result;
 use candle_core::{Device, Tensor, Var};
@@ -271,24 +256,19 @@
         in_situ_quant: Option<IsqType>,
         paged_attn_config: Option<PagedAttentionConfig>,
     ) -> Result<Arc<Mutex<dyn Pipeline + Send + Sync>>> {
-<<<<<<< HEAD
+        let cache = self
+            .hf_cache_path
+            .clone()
+            .map(Cache::new)
+            .unwrap_or_default();
+        GLOBAL_HF_CACHE.get_or_init(|| cache);
+
         let paths: Box<dyn ModelPaths> = get_paths(
             self.model_id.clone(),
             self.tokenizer_json.as_deref(),
             self.xlora_model_id.as_deref(),
             self.xlora_order.as_ref(),
             self.chat_template.as_deref(),
-=======
-        let cache = self
-            .hf_cache_path
-            .clone()
-            .map(Cache::new)
-            .unwrap_or_default();
-        GLOBAL_HF_CACHE.get_or_init(|| cache);
-
-        let paths: anyhow::Result<Box<dyn ModelPaths>> = get_paths!(
-            LocalModelPaths,
->>>>>>> 98ce4ffa
             &token_source,
             revision.clone(),
             None,
