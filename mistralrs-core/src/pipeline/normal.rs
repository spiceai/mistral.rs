--- conflicted
+++ resolved
@@ -1,8 +1,3 @@
-<<<<<<< HEAD
-use super::cache_manager::{FullCacheManager, NormalCacheManager};
-use super::hf::{api_dir_list, api_get_file, get_paths, get_uqff_paths};
-=======
->>>>>>> 103eb3f1
 use super::inputs_processor::DEFAULT_PROMPT_CHUNK_SIZE;
 use super::isq::ImatrixDataSource;
 use super::llg::build_llg_factory;
@@ -26,17 +21,14 @@
 use crate::lora::Ordering;
 use crate::paged_attention::{calculate_cache_config, AttentionImplementation, CacheEngine};
 use crate::pipeline::chat_template::{calculate_eos_tokens, GenerationConfig};
+use crate::pipeline::hf::{api_dir_list, api_get_file, get_paths, get_uqff_paths};
 use crate::pipeline::isq::UqffFullSer;
 use crate::pipeline::loaders::auto_device_map;
 use crate::pipeline::loaders::QuantizationConfigShim;
 use crate::pipeline::sampling::sample_and_add_toks;
 use crate::pipeline::text_models_inputs_processor::make_prompt_chunk;
-<<<<<<< HEAD
-use crate::pipeline::{get_chat_template, ChatTemplate, LocalModelPaths};
-=======
+use crate::pipeline::ChatTemplate;
 use crate::pipeline::{get_chat_template, Modalities, SupportedModality};
-use crate::pipeline::{ChatTemplate, LocalModelPaths};
->>>>>>> 103eb3f1
 use crate::prefix_cacher::PrefixCacheManagerV2;
 use crate::sequence::Sequence;
 use crate::utils::tokenizer::get_tokenizer;
@@ -61,7 +53,6 @@
 use std::borrow::Cow;
 use std::num::{NonZero, NonZeroUsize};
 use std::path::{Path, PathBuf};
-use std::str::FromStr;
 use std::sync::{Arc, RwLock};
 use std::time::Instant;
 use std::{env, fs};
@@ -1204,18 +1195,11 @@
             )));
 
             let mut filenames = vec![];
-<<<<<<< HEAD
             let dir_list = api_dir_list(&api, model_id).map_err(candle_core::Error::msg)?;
             for rfilename in dir_list.iter().filter(|x| x.ends_with(".safetensors")) {
                 filenames.push(
                     api_get_file(&api, rfilename, model_id).map_err(candle_core::Error::msg)?,
                 );
-=======
-            for rfilename in
-                api_dir_list!(api, model_id, true).filter(|x| x.ends_with(".safetensors"))
-            {
-                filenames.push(api_get_file!(api, &rfilename, model_id));
->>>>>>> 103eb3f1
             }
 
             let regex = regex.clone();
@@ -1270,18 +1254,11 @@
             )));
 
             let mut gate_filenames = vec![];
-<<<<<<< HEAD
             let dir_list = api_dir_list(&api, model_id).map_err(candle_core::Error::msg)?;
             for rfilename in dir_list.iter().filter(|x| x.ends_with(".safetensors")) {
                 gate_filenames.push(
                     api_get_file(&api, rfilename, model_id).map_err(candle_core::Error::msg)?,
                 );
-=======
-            for rfilename in
-                api_dir_list!(api, model_id, true).filter(|x| x.ends_with(".safetensors"))
-            {
-                gate_filenames.push(api_get_file!(api, &rfilename, model_id));
->>>>>>> 103eb3f1
             }
             assert_eq!(
                 gate_filenames.len(),
