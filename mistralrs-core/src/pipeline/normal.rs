--- conflicted
+++ resolved
@@ -1,18 +1,11 @@
 use super::cache_manager::{FullCacheManager, NormalCacheManager};
-use super::hf::{api_dir_list, api_get_file};
-use super::hf::{get_paths, get_uqff_paths};
+use super::hf::{api_dir_list, api_get_file, get_paths, get_uqff_paths};
 use super::inputs_processor::DEFAULT_PROMPT_CHUNK_SIZE;
 use super::isq::ImatrixDataSource;
 use super::llg::build_llg_factory;
 use super::{
-<<<<<<< HEAD
     text_models_inputs_processor::ModelInputs, AdapterKind, CacheManager, GeneralMetadata, Loader,
     ModelKind, ModelPaths, NormalModel, NormalModelLoader, TokenSource,
-=======
-    get_model_paths, get_xlora_paths, text_models_inputs_processor::ModelInputs, AdapterKind,
-    CacheManager, GeneralMetadata, Loader, ModelKind, ModelPaths, NormalModel, NormalModelLoader,
-    TokenSource,
->>>>>>> 7882cba2
 };
 use super::{
     AnyMoePipelineMixin, CacheManagerMixin, EitherCache, ForwardInputsResult, IsqOrganization,
@@ -32,11 +25,7 @@
 use crate::pipeline::isq::UqffFullSer;
 use crate::pipeline::sampling::sample_and_add_toks;
 use crate::pipeline::text_models_inputs_processor::make_prompt_chunk;
-<<<<<<< HEAD
-use crate::pipeline::{get_chat_template, ChatTemplate};
-=======
-use crate::pipeline::{ChatTemplate, LocalModelPaths};
->>>>>>> 7882cba2
+use crate::pipeline::{get_chat_template, ChatTemplate, LocalModelPaths};
 use crate::prefix_cacher::PrefixCacheManagerV2;
 use crate::sequence::Sequence;
 use crate::utils::tokenizer::get_tokenizer;
@@ -44,15 +33,9 @@
 use crate::utils::{tokens::get_token, varbuilder_utils::from_mmaped_safetensors};
 use crate::xlora_models::NonGranularState;
 use crate::{
-<<<<<<< HEAD
     get_mut_arcmutex, lora_model_loader, normal_model_loader, normal_model_loader_sharded,
     xlora_model_loader, DeviceMapSetting, PagedAttentionConfig, Pipeline, Topology, TryIntoDType,
     GLOBAL_HF_CACHE,
-=======
-    api_dir_list, api_get_file, get_mut_arcmutex, get_paths, get_uqff_paths, lora_model_loader,
-    normal_model_loader, normal_model_loader_sharded, xlora_model_loader, DeviceMapSetting,
-    PagedAttentionConfig, Pipeline, Topology, TryIntoDType, GLOBAL_HF_CACHE,
->>>>>>> 7882cba2
 };
 use anyhow::Result;
 use candle_core::{Device, Tensor, Var};
@@ -66,10 +49,7 @@
 use std::borrow::Cow;
 use std::num::{NonZero, NonZeroUsize};
 use std::path::{Path, PathBuf};
-<<<<<<< HEAD
-=======
 use std::str::FromStr;
->>>>>>> 7882cba2
 use std::sync::{Arc, RwLock};
 use std::time::Instant;
 use std::{env, fs};
@@ -281,17 +261,12 @@
             .unwrap_or_default();
         GLOBAL_HF_CACHE.get_or_init(|| cache);
 
-<<<<<<< HEAD
         let paths: Box<dyn ModelPaths> = get_paths(
             self.model_id.clone(),
             self.tokenizer_json.as_deref(),
             self.xlora_model_id.as_deref(),
             self.xlora_order.as_ref(),
             self.chat_template.as_deref(),
-=======
-        let paths: anyhow::Result<Box<dyn ModelPaths>> = get_paths!(
-            LocalModelPaths,
->>>>>>> 7882cba2
             &token_source,
             revision.clone(),
             None,
