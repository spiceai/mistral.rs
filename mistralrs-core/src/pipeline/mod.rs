mod chat_template;
mod ggml;
mod gguf;
mod loaders;
mod macros;
mod normal;
mod sampling;
mod speculative;
use crate::aici::toktree::TokTrie;
use crate::device_map::DeviceMapper;
use crate::{api_dir_list, api_get_file, DeviceMapMetadata};
use candle_core::quantized::{GgmlDType, QMatMul, QTensor};
use candle_nn::VarBuilder;
use chat_template::{apply_chat_template_to, ChatTemplate};
use core::fmt;
use either::Either;
pub use ggml::{GGMLLoader, GGMLLoaderBuilder, GGMLSpecificConfig};
pub use gguf::{GGUFLoader, GGUFLoaderBuilder, GGUFSpecificConfig};
use hf_hub::{
    api::sync::{ApiBuilder, ApiRepo},
    Repo, RepoType,
};
use indexmap::IndexMap;
use indicatif::{ParallelProgressIterator, ProgressBar, ProgressStyle};
pub use loaders::{
    GemmaLoader, LlamaLoader, MistralLoader, MixtralLoader, NormalLoaderType, Phi2Loader,
    Phi3Loader, Qwen2Loader,
};
use mistralrs_lora::{LoraConfig, Ordering};
pub use normal::{NormalLoader, NormalLoaderBuilder, NormalSpecificConfig};
use rayon::iter::{IndexedParallelIterator, IntoParallelIterator, ParallelIterator};
pub(crate) use sampling::sample_sequence;
use std::path::Path;
use std::sync::atomic::AtomicUsize;
use std::sync::Arc;
use std::{collections::HashMap, fs, iter::repeat, path::PathBuf, str::FromStr, sync::Mutex};
use tokenizers::Tokenizer;
use tracing::info;

use anyhow::Result;
use candle_core::{DType, Device, Tensor};

use crate::{
    get_mut_arcmutex,
    models::Cache,
    sequence::Sequence,
    utils::tokens::get_token,
    xlora_models::{NonGranularState, XLoraConfig},
};

pub trait ModelPaths {
    fn get_weight_filenames(&self) -> &[PathBuf];
    fn get_config_filename(&self) -> &PathBuf;
    fn get_tokenizer_filename(&self) -> &PathBuf;
    fn get_template_filename(&self) -> &PathBuf;
    fn get_adapter_filenames(&self) -> &Option<Vec<(String, PathBuf)>>;
    fn get_adapter_configs(&self) -> &Option<Vec<(String, LoraConfig)>>;
    fn get_classifier_path(&self) -> &Option<PathBuf>;
    fn get_classifier_config(&self) -> &Option<XLoraConfig>;
    fn get_ordering(&self) -> &Option<Ordering>;
    fn get_gen_conf_filename(&self) -> Option<&PathBuf>;
}

pub struct SimpleModelPaths<P> {
    tokenizer_filename: P,
    config_filename: P,
    template_filename: P,
    filenames: Vec<P>,
    xlora_adapter_filenames: Option<Vec<(String, P)>>,
    xlora_adapter_configs: Option<Vec<(String, LoraConfig)>>,
    classifier_path: Option<P>,
    classifier_config: Option<XLoraConfig>,
    xlora_ordering: Option<Ordering>,
    gen_conf: Option<P>,
}

impl ModelPaths for SimpleModelPaths<PathBuf> {
    fn get_config_filename(&self) -> &PathBuf {
        &self.config_filename
    }
    fn get_tokenizer_filename(&self) -> &PathBuf {
        &self.tokenizer_filename
    }
    fn get_weight_filenames(&self) -> &[PathBuf] {
        &self.filenames
    }
    fn get_adapter_filenames(&self) -> &Option<Vec<(String, PathBuf)>> {
        &self.xlora_adapter_filenames
    }
    fn get_adapter_configs(&self) -> &Option<Vec<(String, LoraConfig)>> {
        &self.xlora_adapter_configs
    }
    fn get_classifier_config(&self) -> &Option<XLoraConfig> {
        &self.classifier_config
    }
    fn get_classifier_path(&self) -> &Option<PathBuf> {
        &self.classifier_path
    }
    fn get_ordering(&self) -> &Option<Ordering> {
        &self.xlora_ordering
    }
    fn get_template_filename(&self) -> &PathBuf {
        &self.template_filename
    }
    fn get_gen_conf_filename(&self) -> Option<&PathBuf> {
        self.gen_conf.as_ref()
    }
}

#[derive(Debug, Clone)]
/// The source of the HF token.
pub enum TokenSource {
    Literal(String),
    EnvVar(String),
    Path(String),
    CacheToken,
    None,
}

impl FromStr for TokenSource {
    type Err = String;

    fn from_str(s: &str) -> Result<Self, Self::Err> {
        let parts: Vec<&str> = s.splitn(2, ':').collect();
        match parts[0] {
            "literal" => parts
                .get(1)
                .map(|&value| TokenSource::Literal(value.to_string()))
                .ok_or_else(|| "Expected a value for 'literal'".to_string()),
            "env" => Ok(TokenSource::EnvVar(
                parts
                    .get(1)
                    .unwrap_or(&"HUGGING_FACE_HUB_TOKEN")
                    .to_string(),
            )),
            "path" => parts
                .get(1)
                .map(|&value| TokenSource::Path(value.to_string()))
                .ok_or_else(|| "Expected a value for 'path'".to_string()),
            "cache" => Ok(TokenSource::CacheToken),
            "none" => Ok(TokenSource::None),
            _ => Err("Invalid token source format".to_string()),
        }
    }
}

impl fmt::Display for TokenSource {
    fn fmt(&self, f: &mut fmt::Formatter<'_>) -> fmt::Result {
        match self {
            TokenSource::Literal(value) => write!(f, "literal:{}", value),
            TokenSource::EnvVar(value) => write!(f, "env:{}", value),
            TokenSource::Path(value) => write!(f, "path:{}", value),
            TokenSource::CacheToken => write!(f, "cache"),
            TokenSource::None => write!(f, "none"),
        }
    }
}

#[derive(Copy, Clone, Default)]
/// The kind of model to build.
pub enum ModelKind {
    #[default]
    Normal,
    XLoraNormal,
    XLoraGGUF,
    XLoraGGML,
    QuantizedGGUF,
    QuantizedGGML,
    LoraGGUF,
    LoraGGML,
    LoraNormal,
}

impl AsRef<str> for ModelKind {
    fn as_ref(&self) -> &str {
        match self {
            ModelKind::Normal => "normal (no quant, no adapters)",
            ModelKind::QuantizedGGML => "quantized from ggml (no adapters)",
            ModelKind::QuantizedGGUF => "quantized from gguf (no adapters)",
            ModelKind::XLoraNormal => "x-lora (no quant)",
            ModelKind::XLoraGGML => "x-lora, quantized from ggml",
            ModelKind::XLoraGGUF => "x-lora, quantized from gguf",
            ModelKind::LoraGGUF => "lora, quantized from gguf",
            ModelKind::LoraGGML => "lora, quantized from ggml",
            ModelKind::LoraNormal => "lora (no quant)",
        }
    }
}

/// The `Loader` trait abstracts the loading process. The primary entrypoint is the
/// `load_model` method.
///
/// # Example
/// ```no_run
/// use mistralrs_core::{Loader, TokenSource, DeviceMapMetadata};
/// use candle_core::Device;
///
/// let loader: Box<dyn Loader> = todo!();
/// let pipeline = loader.load_model(
///     None,
///     TokenSource::CacheToken,
///     None,
///     &Device::cuda_if_available(0).unwrap(),
///     false,
///     DeviceMapMetadata::dummy(),
///     None,
/// ).unwrap();
/// ```
pub trait Loader {
    fn download_model(
        &self,
        revision: Option<String>,
        token_source: TokenSource,
        silent: bool,
    ) -> Result<Box<dyn ModelPaths>>;

    #[allow(clippy::type_complexity)]
    fn _setup_model(
        &self,
        paths: &dyn ModelPaths,
        dtype: Option<DType>,
        device: &Device,
        silent: bool,
        mapper: DeviceMapMetadata,
        in_situ_quant: Option<GgmlDType>,
    ) -> Result<Arc<Mutex<dyn Pipeline + Send + Sync>>>;

    /// If `revision` is None, then it defaults to `main`.
    /// If `dtype` is None, then it defaults to the model default (usually BF16).
    #[allow(clippy::type_complexity, clippy::too_many_arguments)]
    fn load_model(
        &self,
        revision: Option<String>,
        token_source: TokenSource,
        dtype: Option<DType>,
        device: &Device,
        silent: bool,
        mapper: DeviceMapMetadata,
        in_situ_quant: Option<GgmlDType>,
    ) -> Result<Arc<Mutex<dyn Pipeline + Send + Sync>>> {
        let paths = self.download_model(revision, token_source, silent)?;
        self._setup_model(&*paths, dtype, device, silent, mapper, in_situ_quant)
    }

    fn get_id(&self) -> &str;
    fn get_kind(&self) -> ModelKind;
}

pub trait Pipeline: Send + Sync {
    fn forward_inputs(&mut self, inputs: ModelInputs) -> Result<Tensor, candle_core::Error>;
    fn forward(
        &mut self,
        input_toks: &mut [&mut Sequence],
        is_prompt: bool,
    ) -> Result<Tensor, candle_core::Error> {
        let inputs = calculate_inputs(
            input_toks,
            is_prompt,
            self.is_xlora(),
            self.device(),
            self.has_no_kv_cache(),
            None,
        )
        .unwrap();
        self.forward_inputs(inputs)
    }
    fn tokenize_prompt(&self, prompt: &str) -> Result<Vec<u32>> {
        let encoding = self
            .tokenizer()
            .encode(prompt, false)
            .map_err(|e| anyhow::Error::msg(e.to_string()))?;
        Ok(encoding.get_ids().to_vec())
    }
    fn device(&self) -> &Device;
    fn num_hidden_layers(&self) -> usize;
    fn cache(&self) -> &Cache;
    fn tokenizer(&self) -> Arc<Tokenizer>;
    fn tok_trie(&self) -> Arc<TokTrie>;
    fn eos_tok(&self) -> &[u32];
    fn name(&self) -> String;
    fn get_max_seq_len(&self) -> usize;
    fn is_xlora(&self) -> bool;
    fn has_no_kv_cache(&self) -> bool;
    fn apply_chat_template(
        &self,
        messages: Vec<IndexMap<String, String>>,
        add_generation_prompt: bool,
    ) -> Result<String> {
        let template = self.get_chat_template().chat_template.as_ref().unwrap();
        let bos_tok = if let Some(ref bos) = self.get_chat_template().bos_token {
            match bos.0 {
                Either::Left(ref lit) => Some(lit.to_string()),
                Either::Right(ref added) => Some(added.content.to_string()),
            }
        } else {
            None
        };
        let eos_tok = match self.get_chat_template().eos_token {
            Either::Left(ref lit) => lit,
            Either::Right(ref added) => &added.content,
        };
        let unk_tok = if let Some(ref unk) = self.get_chat_template().unk_token {
            match unk.0 {
                Either::Left(ref lit) => Some(lit.to_string()),
                Either::Right(ref added) => Some(added.content.to_string()),
            }
        } else {
            None
        };
        apply_chat_template_to(
            messages,
            add_generation_prompt,
            template,
            bos_tok,
            eos_tok,
            unk_tok,
        )
    }
    //fn get_chat_template(&self) -> &ChatTemplate;
    //fn get_non_granular_state(&self) -> &Option<NonGranularState>;
    fn has_chat_template(&self) -> bool;
    fn reset_non_granular_state(&self) {
        if let Some(s) = self.get_non_granular_state().as_ref() {
            *self.cache().get_scalings_cache() = None;
            *get_mut_arcmutex!(s.non_granular_index) = 0;
        }
    }
    fn get_repeat_last_n(&self) -> usize;

    fn re_isq_model(&mut self, dtype: GgmlDType) -> Result<()>;
}

pub trait ConfigMarker {}

pub trait NormalModelLoader {
    fn load(
        &self,
        config: &str,
        use_flash_attn: bool,
        vb: VarBuilder,
        mapper: DeviceMapMetadata,
        loading_isq: bool,
        device: Device,
    ) -> Result<Box<dyn NormalModel + Send + Sync>>;
    #[allow(clippy::too_many_arguments)]
    fn load_xlora(
        &self,
        config: &str,
        use_flash_attn: bool,
        vb: VarBuilder,
        lora_config: &[(String, LoraConfig)],
        xlora_config: Option<XLoraConfig>,
        xlora_ordering: Ordering,
        mapper: DeviceMapMetadata,
        loading_isq: bool,
        device: Device,
    ) -> Result<Box<dyn NormalModel + Send + Sync>>;
    fn is_gptx(&self) -> bool;
}

pub trait NormalModel {
    fn forward(
        &mut self,
        input_ids: &Tensor,
        seqlen_offsets: &[usize],
        start_offsets_kernel: Tensor,
        context_lens: Vec<usize>,
        position_ids: Vec<usize>,
    ) -> candle_core::Result<Tensor>;
    #[allow(clippy::too_many_arguments)]
    fn xlora_forward(
        &mut self,
        input_ids: &Tensor,
        input_ids_full: &Tensor,
        seqlen_offsets: &[usize],
        seqlen_offsets_full: &[usize],
        start_offsets_kernel: Tensor,
        start_offsets_kernel_full: Tensor,
        no_kv_cache: bool,
        non_granular_state: &Option<NonGranularState>,
        context_lens: Vec<usize>,
        position_ids: Vec<usize>,
    ) -> candle_core::Result<Tensor>;
    fn is_xlora(&self) -> bool;
    fn device(&self) -> &Device;
    fn cache(&self) -> &Cache;
    fn max_seq_len(&self) -> usize;
    fn get_tensors(&mut self) -> (Vec<(&mut QMatMul, Option<usize>)>, &dyn DeviceMapper);
    /// Quantize the model in-situ.
    fn quantize(&mut self, dtype: GgmlDType, device: Device) -> candle_core::Result<()> {
        let (tensors, mapper) = self.get_tensors();
        let total_tensors = tensors.len();
        let n_quantized = AtomicUsize::new(0);
        info!(
            "Applying in-situ quantization into {dtype:?} to {total_tensors} tensors in parallel."
        );
        let bar = ProgressBar::new(total_tensors as u64);
        bar.set_style(
            ProgressStyle::default_bar()
                .template("[{elapsed_precise}] [{bar:40.cyan/blue}] {pos}/{len} ({eta})")
                .unwrap()
                .progress_chars("#>-"),
        );

        let mut devices = Vec::new();
        for (_, layer) in &tensors {
            let device = if let Some(layer) = layer {
                mapper.device_for(*layer, false).unwrap_or(&device)
            } else {
                &device
            };
            devices.push(device.clone());
        }

        tensors
            .into_par_iter()
            .zip(devices)
            .progress_with(bar)
            .for_each(|((tensor, _), device)| {
                if let QMatMul::Tensor(t) = tensor {
                    n_quantized.fetch_add(1, std::sync::atomic::Ordering::Relaxed);
                    let t = t.to_device(&device).unwrap();
                    *tensor = QMatMul::QTensor(Arc::new(QTensor::quantize(&t, dtype).unwrap()));
                }
            });
        info!("Applied in-situ quantization into {dtype:?} to {n_quantized:?} tensors out of {total_tensors} total tensors.");
        Ok(())
    }
}

struct InputMetadata {
    input: Tensor,
    positions: Vec<usize>,
    positions_kernel: Tensor, // [bs, seq len]
    context_lens: Vec<usize>,
    position_ids: Vec<usize>,
}

fn get_prompt_input(
    input_seqs: &[&mut Sequence],
    device: &Device,
    last_n_context_len: Option<usize>,
) -> Result<InputMetadata> {
    let max_len = input_seqs
        .iter()
        .map(|seq| seq.len())
        .max()
        .expect("No sequences");
    let padding_tok = 0;
    // Pad each sequence by the padding token to the max len.
    let mut seqs_tensors = Vec::new();
    let mut seqlen_offsets = Vec::new();
    let mut context_lens = Vec::new();
    let mut position_ids = Vec::new();
    for seq in input_seqs.iter() {
        let mut ctxt = seq.get_toks().to_vec();
        seqlen_offsets.push(0);

        ctxt.extend(repeat(padding_tok).take(max_len.saturating_sub(ctxt.len())));
<<<<<<< HEAD
        context_lens.push(seq.len() - 1 - last_n_context_len.unwrap_or(0));
=======
        context_lens.push(seq.len() - 1);
        position_ids.push(seq.len());
>>>>>>> dd8ffc66

        seqs_tensors.push(Tensor::new(ctxt, device).unwrap().unsqueeze(0).unwrap());
    }

    let mut tmp = Vec::new();
    for pos in (0..seqs_tensors.len())
        .map(|_| (0..max_len).map(|x| x as i64).collect::<Vec<_>>())
        .collect::<Vec<_>>()
    {
        tmp.push(Tensor::from_slice(&pos, pos.len(), device)?.unsqueeze(0)?);
    }
    let positions_kernel = Tensor::cat(&tmp, 0)?;
    Ok(InputMetadata {
        input: Tensor::cat(&seqs_tensors, 0).unwrap(),
        positions: seqlen_offsets,
        positions_kernel,
        context_lens,
        position_ids,
    })
}

fn get_completion_input(
    input_seqs: &[&mut Sequence],
    device: &Device,
    no_kv_cache: bool,
    last_n_context_len: Option<usize>,
) -> Result<InputMetadata> {
    if no_kv_cache {
        return get_prompt_input(input_seqs, device, last_n_context_len);
    }
    // Pad each sequence by the padding token to the max len.
    let mut seqs_tensors = Vec::new();
    let mut seqlen_offsets = Vec::new();
    let mut context_lens = Vec::new();
    let mut position_ids = Vec::new();
    for seq in input_seqs.iter() {
        let start_pos = seq.get_toks().len().saturating_sub(1);
        let ctxt = seq.get_toks()[start_pos..].to_vec();
        seqlen_offsets.push(start_pos);
        context_lens.push(0);
        position_ids.push(seq.len());

        seqs_tensors.push(Tensor::new(ctxt, device).unwrap().unsqueeze(0).unwrap());
    }
    let mut tmp = Vec::new();
    for pos in (0..seqs_tensors.len())
        .map(|i| vec![*seqlen_offsets.get(i).unwrap() as i64])
        .collect::<Vec<_>>()
    {
        tmp.push(Tensor::from_slice(&pos, pos.len(), device)?.unsqueeze(0)?);
    }
    let positions_kernel = Tensor::cat(&tmp, 0)?;
    Ok(InputMetadata {
        input: Tensor::cat(&seqs_tensors, 0).unwrap(),
        positions: seqlen_offsets,
        positions_kernel,
        context_lens,
        position_ids,
    })
}

#[derive(Clone)]
struct ModelInputs {
    input_ids: Tensor,
    input_ids_full: Option<Tensor>,
    seqlen_offsets: Vec<usize>,
    seqlen_offsets_full: Option<Vec<usize>>,
    seqlen_offsets_kernel: Tensor,
    seqlen_offsets_kernel_full: Option<Tensor>,
    context_lens: Vec<usize>,
    position_ids: Vec<usize>,
}

fn calculate_inputs(
    input_seqs: &[&mut Sequence],
    is_prompt: bool,
    is_xlora: bool,
    device: &Device,
    no_kv_cache: bool,
    last_n_context_len: Option<usize>,
) -> Result<ModelInputs> {
    if is_xlora && !is_prompt {
        let InputMetadata {
            input: input_ids_full,
            positions: seqlen_offsets_full,
            positions_kernel: seqlen_offsets_kernel_full,
            context_lens: _,
<<<<<<< HEAD
        } = get_prompt_input(input_seqs, device, last_n_context_len)?;
=======
            position_ids,
        } = get_prompt_input(input_seqs, device)?;
>>>>>>> dd8ffc66
        let InputMetadata {
            input: input_ids,
            positions: seqlen_offsets,
            positions_kernel: seqlen_offsets_kernel,
            context_lens,
<<<<<<< HEAD
        } = get_completion_input(input_seqs, device, no_kv_cache, last_n_context_len)?;
=======
            position_ids: _,
        } = get_completion_input(input_seqs, device, no_kv_cache)?;
>>>>>>> dd8ffc66
        Ok(ModelInputs {
            input_ids,
            input_ids_full: Some(input_ids_full),
            seqlen_offsets,
            seqlen_offsets_full: Some(seqlen_offsets_full),
            seqlen_offsets_kernel,
            seqlen_offsets_kernel_full: Some(seqlen_offsets_kernel_full),
            context_lens,
            position_ids,
        })
    } else if is_xlora && is_prompt {
        let InputMetadata {
            input: input_ids,
            positions: seqlen_offsets,
            positions_kernel: seqlen_offsets_kernel,
            context_lens,
<<<<<<< HEAD
        } = get_prompt_input(input_seqs, device, last_n_context_len)?;
=======
            position_ids,
        } = get_prompt_input(input_seqs, device)?;
>>>>>>> dd8ffc66
        Ok(ModelInputs {
            input_ids: input_ids.clone(),
            input_ids_full: Some(input_ids),
            seqlen_offsets: seqlen_offsets.clone(),
            seqlen_offsets_full: Some(seqlen_offsets),
            seqlen_offsets_kernel: seqlen_offsets_kernel.clone(),
            seqlen_offsets_kernel_full: Some(seqlen_offsets_kernel),
            context_lens,
            position_ids,
        })
    } else if is_prompt {
        let InputMetadata {
            input: input_ids,
            positions: seqlen_offsets,
            positions_kernel: seqlen_offsets_kernel,
            context_lens,
<<<<<<< HEAD
        } = get_prompt_input(input_seqs, device, last_n_context_len)?;
=======
            position_ids,
        } = get_prompt_input(input_seqs, device)?;
>>>>>>> dd8ffc66
        Ok(ModelInputs {
            input_ids,
            input_ids_full: None,
            seqlen_offsets,
            seqlen_offsets_full: None,
            seqlen_offsets_kernel,
            seqlen_offsets_kernel_full: None,
            context_lens,
            position_ids,
        })
    } else {
        let InputMetadata {
            input: input_ids,
            positions: seqlen_offsets,
            positions_kernel: seqlen_offsets_kernel,
            context_lens,
<<<<<<< HEAD
        } = get_completion_input(input_seqs, device, no_kv_cache, last_n_context_len)?;
=======
            position_ids,
        } = get_completion_input(input_seqs, device, no_kv_cache)?;
>>>>>>> dd8ffc66
        Ok(ModelInputs {
            input_ids,
            input_ids_full: None,
            seqlen_offsets,
            seqlen_offsets_full: None,
            seqlen_offsets_kernel,
            seqlen_offsets_kernel_full: None,
            context_lens,
            position_ids,
        })
    }
}

pub fn extract_logits(logits: &Tensor, context_lens: Vec<usize>) -> candle_core::Result<Tensor> {
    let mut toks = Vec::new();
    for (dim, start) in logits.chunk(logits.dims()[0], 0)?.iter().zip(context_lens) {
        toks.push(dim.narrow(1, start, 1)?);
    }
    Tensor::cat(&toks, 0)
}

struct XLoraPaths {
    adapter_configs: Option<Vec<(String, LoraConfig)>>,
    adapter_safetensors: Option<Vec<(String, PathBuf)>>,
    classifier_path: Option<PathBuf>,
    xlora_order: Option<Ordering>,
    xlora_config: Option<XLoraConfig>,
}

fn get_xlora_paths(
    base_model_id: String,
    xlora_model_id: &Option<String>,
    token_source: &TokenSource,
    revision: String,
    xlora_order: &Option<Ordering>,
) -> Result<XLoraPaths> {
    Ok(if let Some(ref xlora_id) = xlora_model_id {
        let api = ApiBuilder::new()
            .with_progress(true)
            .with_token(Some(get_token(token_source)?))
            .build()?;
        let api = api.repo(Repo::with_revision(
            xlora_id.clone(),
            RepoType::Model,
            revision,
        ));
        let model_id = Path::new(&xlora_id);

        let xlora_classifier = &api_dir_list!(api, model_id)
            .filter(|x| x.contains("xlora_classifier.safetensors"))
            .collect::<Vec<_>>();
        if xlora_classifier.len() != 1 {
            info!("⚠️ WARNING: Detected multiple X-LoRA classifiers: {xlora_classifier:?}");
            info!("⚠️ WARNING: Selected classifier: `{}`", &xlora_classifier[0]);
        }
        let xlora_classifier = &xlora_classifier[0];
        let xlora_configs = &api_dir_list!(api, model_id)
            .filter(|x| x.contains("xlora_config.json"))
            .collect::<Vec<_>>();
        if xlora_configs.len() != 1 {
            info!("⚠️ WARNING: Detected multiple X-LoRA configs: {xlora_configs:?}");
        }

        let classifier_path = api_get_file!(api, xlora_classifier, Path::new(""));

        let mut xlora_config: Option<XLoraConfig> = None;
        let mut last_err: Option<serde_json::Error> = None;
        for (i, config_path) in xlora_configs.iter().enumerate() {
            if xlora_configs.len() != 1 {
                info!("⚠️ WARNING: Selecting config: `{}`", config_path);
            }
            let config_path = api_get_file!(api, config_path, Path::new(""));
            let conf = fs::read_to_string(config_path)?;
            let deser: Result<XLoraConfig, serde_json::Error> = serde_json::from_str(&conf);
            match deser {
                Ok(conf) => {
                    xlora_config = Some(conf);
                    break;
                }
                Err(e) => {
                    if i != xlora_configs.len() - 1 {
                        info!("⚠️ WARNING: Config is broken with error `{e}`");
                    }
                    last_err = Some(e);
                }
            }
        }
        let xlora_config = xlora_config.unwrap_or_else(|| {
            panic!(
                "Unable to derserialize any configs. Last error: {}",
                last_err.unwrap()
            )
        });

        let adapter_files = api_dir_list!(api, model_id)
            .filter_map(|name| {
                for adapter_name in xlora_order.as_ref().unwrap().adapters.as_ref().unwrap() {
                    if name.contains(adapter_name) {
                        return Some((name, adapter_name.clone()));
                    }
                }
                None
            })
            .collect::<Vec<_>>();
        if adapter_files.is_empty() {
            anyhow::bail!("Adapter files are empty. Perhaps the ordering file adapters does not match the actual adapters?")
        }
        let mut adapters_paths: HashMap<String, Vec<PathBuf>> = HashMap::new();
        for (file, name) in adapter_files {
            if let Some(paths) = adapters_paths.get_mut(&name) {
                paths.push(api_get_file!(api, &file, Path::new("")));
            } else {
                adapters_paths.insert(name, vec![api_get_file!(api, &file, Path::new(""))]);
            }
        }
        let mut adapters_configs = Vec::new();
        let mut adapters_safetensors = Vec::new();
        for (i, name) in xlora_order
            .as_ref()
            .unwrap()
            .adapters
            .as_ref()
            .unwrap()
            .iter()
            .enumerate()
        {
            let paths = adapters_paths
                .get(name)
                .unwrap_or_else(|| panic!("Adapter {name} not found."));
            for path in paths {
                if path.extension().unwrap() == "safetensors" {
                    adapters_safetensors.push((name.clone(), path.to_owned()));
                } else {
                    let conf = fs::read_to_string(path)?;
                    let lora_config: LoraConfig = serde_json::from_str(&conf)?;
                    adapters_configs.push(((i + 1).to_string(), lora_config));
                }
            }
        }

        if xlora_order
            .as_ref()
            .is_some_and(|order| order.base_model_id != xlora_config.base_model_id)
            || xlora_config.base_model_id != base_model_id
        {
            anyhow::bail!(
                "Adapter ordering file, adapter model config, and base model ID do not match: {}, {}, and {} respectively.",
                xlora_order.as_ref().unwrap().base_model_id,
                xlora_config.base_model_id,
                base_model_id
            );
        }

        XLoraPaths {
            adapter_configs: Some(adapters_configs),
            adapter_safetensors: Some(adapters_safetensors),
            classifier_path: Some(classifier_path),
            xlora_order: xlora_order.clone(),
            xlora_config: Some(xlora_config),
        }
    } else {
        XLoraPaths {
            adapter_configs: None,
            adapter_safetensors: None,
            classifier_path: None,
            xlora_order: None,
            xlora_config: None,
        }
    })
}

fn get_model_paths(
    revision: String,
    token_source: &TokenSource,
    quantized_model_id: &Option<String>,
    quantized_filename: &Option<String>,
    api: &ApiRepo,
    model_id: &Path,
) -> Result<Vec<PathBuf>> {
    match &quantized_filename {
        Some(name) => match quantized_model_id.as_ref().unwrap().as_str() {
            "" => Ok(vec![PathBuf::from_str(name).unwrap()]),
            id => {
                let qapi = ApiBuilder::new()
                    .with_progress(true)
                    .with_token(Some(get_token(token_source)?))
                    .build()?;
                let qapi = qapi.repo(Repo::with_revision(
                    id.to_string(),
                    RepoType::Model,
                    revision.clone(),
                ));
                let model_id = Path::new(&id);
                Ok(vec![api_get_file!(qapi, name, model_id)])
            }
        },
        None => {
            let mut filenames = vec![];
            for rfilename in api_dir_list!(api, model_id).filter(|x| x.ends_with(".safetensors")) {
                filenames.push(api_get_file!(api, &rfilename, Path::new("")));
            }
            Ok(filenames)
        }
    }
}

mod tests {
    #[test]
    /// Generating these cases:
    /// ```py
    /// >>> t=transformers.AutoTokenizer.from_pretrained(...)
    /// # If non-system prompt model
    /// >>> t.apply_chat_template([{"role":"user","content":"Hello"},{"role":"assistant","content":"Hi there"},{"role":"user","content":"Who are you"},{"role":"assistant","content":"   I am an assistant   "},{"role":"user","content":"Another question"}], add_generation_prompt=True, tokenize=False)
    /// # If system prompt model
    /// >>> t.apply_chat_template([{"role":"system","content":"You are a helpful assistant"},{"role":"user","content":"Hello"},{"role":"assistant","content":"Hi there"},{"role":"user","content":"Who are you"},{"role":"assistant","content":"   I am an assistant   "},{"role":"user","content":"Another question"}], add_generation_prompt=True, tokenize=False)
    /// ```
    fn test_chat_templates() {
        use indexmap::IndexMap;

        use crate::pipeline::apply_chat_template_to;
        let templates = [
            // ChatML: https://huggingface.co/teknium/OpenHermes-2.5-Mistral-7B
            (true, "<s>", "</s>", "<unk>", "{% for message in messages %}{{'<|im_start|>' + message['role'] + '\n' + message['content'] + '<|im_end|>' + '\n'}}{% endfor %}{% if add_generation_prompt %}{{ '<|im_start|>assistant\n' }}{% endif %}"),
            // mistralai/Mistral-7B-Instruct-v0.1
            (false, "<s>", "</s>", "<unk>", "{{ bos_token }}{% for message in messages %}{% if (message['role'] == 'user') != (loop.index0 % 2 == 0) %}{{ raise_exception('Conversation roles must alternate user/assistant/user/assistant/...') }}{% endif %}{% if message['role'] == 'user' %}{{ '[INST] ' + message['content'] + ' [/INST]' }}{% elif message['role'] == 'assistant' %}{{ message['content'] + eos_token + ' ' }}{% else %}{{ raise_exception('Only user and assistant roles are supported!') }}{% endif %}{% endfor %}"),
            // meta-llama/Llama-2-13b-chat-hf
            (true, "<s>", "</s>", "<unk>", "{% if messages[0]['role'] == 'system' %}{% set loop_messages = messages[1:] %}{% set system_message = messages[0]['content'] %}{% else %}{% set loop_messages = messages %}{% set system_message = false %}{% endif %}{% for message in loop_messages %}{% if (message['role'] == 'user') != (loop.index0 % 2 == 0) %}{{ raise_exception('Conversation roles must alternate user/assistant/user/assistant/...') }}{% endif %}{% if loop.index0 == 0 and system_message != false %}{% set content = '<<SYS>>\\n' + system_message + '\\n<</SYS>>\\n\\n' + message['content'] %}{% else %}{% set content = message['content'] %}{% endif %}{% if message['role'] == 'user' %}{{ bos_token + '[INST] ' + content.strip() + ' [/INST]' }}{% elif message['role'] == 'assistant' %}{{ ' '  + content.strip() + ' ' + eos_token }}{% endif %}{% endfor %}"),
            // mistralai/Mixtral-8x7B-Instruct-v0.1
            (false, "<s>", "</s>", "<unk>", "{{ bos_token }}{% for message in messages %}{% if (message['role'] == 'user') != (loop.index0 % 2 == 0) %}{{ raise_exception('Conversation roles must alternate user/assistant/user/assistant/...') }}{% endif %}{% if message['role'] == 'user' %}{{ '[INST] ' + message['content'] + ' [/INST]' }}{% elif message['role'] == 'assistant' %}{{ message['content'] + eos_token}}{% else %}{{ raise_exception('Only user and assistant roles are supported!') }}{% endif %}{% endfor %}"),
            // google/gemma-7b-it
            (false, "<bos>", "<eos>", "<unk>", "{{ bos_token }}{% if messages[0]['role'] == 'system' %}{{ raise_exception('System role not supported') }}{% endif %}{% for message in messages %}{% if (message['role'] == 'user') != (loop.index0 % 2 == 0) %}{{ raise_exception('Conversation roles must alternate user/assistant/user/assistant/...') }}{% endif %}{% if (message['role'] == 'assistant') %}{% set role = 'model' %}{% else %}{% set role = message['role'] %}{% endif %}{{ '<start_of_turn>' + role + '\n' + message['content'] | trim + '<end_of_turn>\n' }}{% endfor %}{% if add_generation_prompt %}{{'<start_of_turn>model\n'}}{% endif %}"),
        ];
        let expected_outputs = [
            // ChatML: https://huggingface.co/teknium/OpenHermes-2.5-Mistral-7B
            "<|im_start|>system\nYou are a helpful assistant<|im_end|>\n<|im_start|>user\nHello<|im_end|>\n<|im_start|>assistant\nHi there<|im_end|>\n<|im_start|>user\nWho are you<|im_end|>\n<|im_start|>assistant\n   I am an assistant   <|im_end|>\n<|im_start|>user\nAnother question<|im_end|>\n<|im_start|>assistant\n",
            // mistralai/Mistral-7B-Instruct-v0.1
            "<s>[INST] Hello [/INST]Hi there</s> [INST] Who are you [/INST]   I am an assistant   </s> [INST] Another question [/INST]",
            // meta-llama/Llama-2-13b-chat-hf
            "<s>[INST] <<SYS>>\nYou are a helpful assistant\n<</SYS>>\n\nHello [/INST] Hi there </s><s>[INST] Who are you [/INST] I am an assistant </s><s>[INST] Another question [/INST]",
            // mistralai/Mixtral-8x7B-Instruct-v0.1
            "<s>[INST] Hello [/INST]Hi there</s>[INST] Who are you [/INST]   I am an assistant   </s>[INST] Another question [/INST]",
            // google/gemma-7b-it
            "<bos><start_of_turn>user\nHello<end_of_turn>\n<start_of_turn>model\nHi there<end_of_turn>\n<start_of_turn>user\nWho are you<end_of_turn>\n<start_of_turn>model\nI am an assistant<end_of_turn>\n<start_of_turn>user\nAnother question<end_of_turn>\n<start_of_turn>model\n",
        ];
        let messages = [
            ["system", "You are a helpful assistant"],
            ["user", "Hello"],
            ["assistant", "Hi there"],
            ["user", "Who are you"],
            ["assistant", "   I am an assistant   "],
            ["user", "Another question"],
        ];
        let mut inputs = Vec::new();
        for [role, content] in messages {
            let mut message = IndexMap::new();
            message.insert("role".to_string(), role.to_string());
            message.insert("content".to_string(), content.to_string());
            inputs.push(message);
        }
        for ((i, (has_system, bos, eos, unk, template)), expected) in
            templates.into_iter().enumerate().zip(expected_outputs)
        {
            let output = apply_chat_template_to(
                if !has_system {
                    inputs[1..].to_vec()
                } else {
                    inputs.clone()
                },
                true,
                template,
                Some(bos.to_string()),
                eos,
                Some(unk.to_string()),
            )
            .unwrap_or_else(|_| panic!("Template number {i}"));
            assert_eq!(output, expected, "Template number {i}");
        }
    }
}<|MERGE_RESOLUTION|>--- conflicted
+++ resolved
@@ -457,12 +457,8 @@
         seqlen_offsets.push(0);
 
         ctxt.extend(repeat(padding_tok).take(max_len.saturating_sub(ctxt.len())));
-<<<<<<< HEAD
         context_lens.push(seq.len() - 1 - last_n_context_len.unwrap_or(0));
-=======
-        context_lens.push(seq.len() - 1);
         position_ids.push(seq.len());
->>>>>>> dd8ffc66
 
         seqs_tensors.push(Tensor::new(ctxt, device).unwrap().unsqueeze(0).unwrap());
     }
@@ -550,23 +546,15 @@
             positions: seqlen_offsets_full,
             positions_kernel: seqlen_offsets_kernel_full,
             context_lens: _,
-<<<<<<< HEAD
+            position_ids,
         } = get_prompt_input(input_seqs, device, last_n_context_len)?;
-=======
-            position_ids,
-        } = get_prompt_input(input_seqs, device)?;
->>>>>>> dd8ffc66
         let InputMetadata {
             input: input_ids,
             positions: seqlen_offsets,
             positions_kernel: seqlen_offsets_kernel,
             context_lens,
-<<<<<<< HEAD
+            position_ids: _,
         } = get_completion_input(input_seqs, device, no_kv_cache, last_n_context_len)?;
-=======
-            position_ids: _,
-        } = get_completion_input(input_seqs, device, no_kv_cache)?;
->>>>>>> dd8ffc66
         Ok(ModelInputs {
             input_ids,
             input_ids_full: Some(input_ids_full),
@@ -583,12 +571,8 @@
             positions: seqlen_offsets,
             positions_kernel: seqlen_offsets_kernel,
             context_lens,
-<<<<<<< HEAD
+            position_ids,
         } = get_prompt_input(input_seqs, device, last_n_context_len)?;
-=======
-            position_ids,
-        } = get_prompt_input(input_seqs, device)?;
->>>>>>> dd8ffc66
         Ok(ModelInputs {
             input_ids: input_ids.clone(),
             input_ids_full: Some(input_ids),
@@ -605,12 +589,8 @@
             positions: seqlen_offsets,
             positions_kernel: seqlen_offsets_kernel,
             context_lens,
-<<<<<<< HEAD
+            position_ids,
         } = get_prompt_input(input_seqs, device, last_n_context_len)?;
-=======
-            position_ids,
-        } = get_prompt_input(input_seqs, device)?;
->>>>>>> dd8ffc66
         Ok(ModelInputs {
             input_ids,
             input_ids_full: None,
@@ -627,12 +607,8 @@
             positions: seqlen_offsets,
             positions_kernel: seqlen_offsets_kernel,
             context_lens,
-<<<<<<< HEAD
+            position_ids,
         } = get_completion_input(input_seqs, device, no_kv_cache, last_n_context_len)?;
-=======
-            position_ids,
-        } = get_completion_input(input_seqs, device, no_kv_cache)?;
->>>>>>> dd8ffc66
         Ok(ModelInputs {
             input_ids,
             input_ids_full: None,
