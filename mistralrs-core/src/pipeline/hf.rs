--- conflicted
+++ resolved
@@ -114,7 +114,6 @@
     }
 }
 
-<<<<<<< HEAD
 fn setup_signal_handler() -> Arc<AtomicBool> {
     let should_terminate = Arc::new(AtomicBool::new(false));
     let mut signals = Signals::new(TERM_SIGNALS).expect("Failed to set signal handler");
@@ -129,7 +128,8 @@
     });
 
     should_terminate
-=======
+}
+  
 pub fn get_uqff_paths(
     from_uqff: impl AsRef<Path>,
     token_source: &TokenSource,
@@ -155,7 +155,6 @@
 
     let uqff_str = from_uqff.as_ref().display().to_string();
     api_get_file(&api, uqff_str.as_str(), Path::new(model_id))
->>>>>>> 4dde9014
 }
 
 #[allow(clippy::too_many_arguments)]
