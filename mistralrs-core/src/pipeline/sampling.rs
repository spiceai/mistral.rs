--- conflicted
+++ resolved
@@ -81,11 +81,7 @@
         };
 
         let send = seq.get_toks().len() % 2 == 0 || is_done.is_some();
-<<<<<<< HEAD
         if (rate_limit_allowed && !tool_use_still_possible) || tool_use_is_done {
-=======
-        if !tool_use_still_possible || tool_use_is_done {
->>>>>>> 7882cba2
             if send {
                 if let Some(delta) = crate::handle_seq_error_ok!(seq.get_delta(), seq.responder()) {
                     if seq.get_mut_group().is_chat {
@@ -325,6 +321,7 @@
                 rng.clone(),
                 use_async_pool,
                 false,
+                use_async_pool,
             )
         })
         .collect();
@@ -355,6 +352,7 @@
     rng: Arc<std::sync::Mutex<Isaac64Rng>>,
     use_async_pool: bool,
     sample_speculative: bool,
+    multiple_sequences: bool,
 ) -> Result<Logprobs> {
     let logits = logits.squeeze(0)?.squeeze(0)?.to_dtype(DType::F32)?;
 
@@ -370,6 +368,7 @@
                 return_logprobs,
                 rng_clone,
                 sample_speculative,
+                multiple_sequences,
             )
         })
         .await?
@@ -380,6 +379,7 @@
             return_logprobs,
             rng_clone,
             sample_speculative,
+            multiple_sequences,
         )?
     };
 
@@ -407,17 +407,35 @@
 
                     Some(acc)
                 }
-<<<<<<< HEAD
-            } else if step_res.is_stop() {
-                let mut acc = vec![-f32::INFINITY; logits.shape().dims1().unwrap()];
-                for eos_tok in seq.eos_tokens() {
-                    acc[*eos_tok as usize] = 0.0;
-                }
-                Some(acc)
-            } else {
+            }
+        }
+        SequenceRecognizer::None => None,
+    };
+
+    let bias_if_not_allowed = match &mut seq.recognizer {
+        SequenceRecognizer::Llguidance(ref mut llg) => {
+            if !llg.is_stopped()
+                && llg
+                    .validate_tokens(&[first_lobprobs_response.token])
+                    .unwrap_or(0)
+                    == 1
+            {
                 None
-=======
->>>>>>> 7882cba2
+            } else {
+                let mask = llg.compute_mask_or_eos().map_err(candle_core::Error::msg)?;
+                if mask.is_allowed(first_lobprobs_response.token) {
+                    // shouldn't really happen, except for EOS
+                    None
+                } else {
+                    let mut acc = vec![-f32::INFINITY; logits.shape().dims1().unwrap()];
+                    mask.iter_set_entries(|idx| {
+                        if idx < acc.len() {
+                            acc[idx] = 0.0;
+                        }
+                    });
+
+                    Some(acc)
+                }
             }
         }
         SequenceRecognizer::None => None,
@@ -437,6 +455,7 @@
                         return_logprobs,
                         rng_clone,
                         sample_speculative,
+                        multiple_sequences,
                     )
                 })
                 .await?
@@ -447,6 +466,7 @@
                     return_logprobs,
                     rng_clone,
                     sample_speculative,
+                    multiple_sequences,
                 )?
             }
         }
@@ -502,6 +522,7 @@
             rng.clone(),
             true, // TODO(EricLBuehler): does this hurt perf?
             true,
+            false,
         )
         .await?;
         let sampled_token = sample.token;
