use std::sync::Arc;

use candle_core::{DType, Device, Result, Tensor};
use rand_isaac::Isaac64Rng;

use crate::{
    prefix_cacher::PrefixCacheManagerV2,
    sampler::Logprobs,
    sequence::{Sequence, SequenceRecognizer, SequenceState, StopReason},
    tools::parse_text_tools,
};

use super::Pipeline;

macro_rules! fixup_sentencepiece {
    ($txt:expr) => {
        $txt.to_string().replace("▁", " ")
    };
    (Option $txt:expr) => {
        match &$txt {
            Some(txt) => Some(fixup_sentencepiece!(txt)),
            None => None,
        }
    };
}

pub(crate) async fn finish_or_add_toks_to_seq(
    this: &dyn Pipeline,
    prefix_cacher: &mut PrefixCacheManagerV2,
    seq: &mut Sequence,
    logprobs: Logprobs,
    eos_tok: Option<&[u32]>,
    use_prefix_cacher: bool,
) -> Result<()> {
    let mut is_done = seq.is_done(logprobs.token, eos_tok, this.get_metadata().max_seq_len);
    seq.add_token(
        logprobs.clone(),
        this.get_metadata()
            .tok_env
            .as_ref()
            .ok_or(candle_core::Error::Msg(
                "`finish_or_add_toks_to_seq` requires the pipeline to have a token trie"
                    .to_string(),
            ))?
            .tok_trie()
            .decode(&[logprobs.token]),
        &is_done,
    );

    // If we can have a tool and we got a tool, stop the sequence early.
    // Doesn't conflict with the logic below because it does the same thing anyway.
    if let Some(ref t) = seq.tools {
        if let Ok(Some(ref d)) = seq.peek_delta() {
            let (_tool_use_still_possible, tool_use_is_done) =
                t.prefix_could_be_tool(this, d.as_str())?;

            if tool_use_is_done
                && matches!(
                    parse_text_tools(this, d, seq.tools.clone()),
                    Ok((None, _tools))
                )
            {
                seq.set_state(SequenceState::Done(StopReason::Eos));
                is_done = Some(StopReason::Eos);
            }
        }
    };

    // Handle streaming requests
    if seq.get_mut_group().is_streaming {
        const STREAMING_RATE_LIMIT: usize = 3;
        let token_index = seq.get_toks().len();
        let rate_limit_allowed = is_done.is_some() || token_index % STREAMING_RATE_LIMIT == 0;

        let mut tool_use_still_possible = false;
        let mut tool_use_is_done = false;
        if let Some(ref t) = seq.tools {
            if let Ok(Some(ref d)) = seq.peek_delta() {
                (tool_use_still_possible, tool_use_is_done) =
                    t.prefix_could_be_tool(this, d.as_str())?;
            }
        };

<<<<<<< HEAD
        if (rate_limit_allowed && !tool_use_still_possible) || tool_use_is_done {
            if let Some(delta) = crate::handle_seq_error_ok!(seq.get_delta(), seq.responder()) {
                if seq.get_mut_group().is_chat {
                    let (text_new, tool_calls) =
                        parse_text_tools(delta.as_str(), seq.tools.clone())
                            .map_err(candle_core::Error::msg)?;

                    if !tool_calls.is_empty() && is_done.is_none() {
                        is_done = Some(StopReason::Eos);
                    };
                    seq.add_streaming_chunk_choice_to_group(crate::ChunkChoice {
                        delta: crate::Delta {
                            content: text_new.map(ToString::to_string),
                            role: "assistant".to_string(),
                            tool_calls: Some(tool_calls),
                        },
                        index: seq.get_response_index(),
                        finish_reason: is_done.map(|x| x.to_string()),
                        logprobs: if seq.return_logprobs() {
                            Some(crate::ResponseLogprob {
                                token: delta,
                                bytes: logprobs.bytes.clone().map(|b| b.into_bytes()),
                                logprob: logprobs.logprob,
                                top_logprobs: logprobs.top_logprobs.unwrap().clone(),
                            })
                        } else {
                            None
                        },
                    });
                } else {
                    seq.add_streaming_completion_chunk_choice_to_group(
                        crate::CompletionChunkChoice {
                            text: delta.clone(),
=======
        let send = seq.get_toks().len() % 2 == 0 || is_done.is_some();
        if !tool_use_still_possible || tool_use_is_done {
            if send {
                if let Some(delta) = crate::handle_seq_error_ok!(seq.get_delta(), seq.responder()) {
                    if seq.get_mut_group().is_chat {
                        let (text_new, tool_calls) =
                            parse_text_tools(this, delta.as_str(), seq.tools.clone())
                                .map_err(candle_core::Error::msg)?;

                        if !tool_calls.is_empty() && is_done.is_none() {
                            is_done = Some(StopReason::Eos);
                        };
                        seq.add_streaming_chunk_choice_to_group(crate::ChunkChoice {
                            delta: crate::Delta {
                                content: fixup_sentencepiece!(
                                    Option text_new.map(ToString::to_string)
                                ),
                                role: "assistant".to_string(),
                                tool_calls: Some(tool_calls).filter(|v| !v.is_empty()),
                            },
>>>>>>> 98ce4ffa
                            index: seq.get_response_index(),
                            finish_reason: is_done.map(|x| x.to_string()),
                            logprobs: if seq.return_logprobs() {
                                Some(crate::ResponseLogprob {
                                    token: delta,
                                    bytes: logprobs.bytes.clone().map(|b| b.into_bytes()),
                                    logprob: logprobs.logprob,
                                    top_logprobs: logprobs.top_logprobs.unwrap().clone(),
                                })
                            } else {
                                None
                            },
                        });
                    } else {
                        seq.add_streaming_completion_chunk_choice_to_group(
                            crate::CompletionChunkChoice {
                                text: fixup_sentencepiece!(delta),
                                index: seq.get_response_index(),
                                finish_reason: is_done.map(|x| x.to_string()),
                                logprobs: if seq.return_logprobs() {
                                    Some(crate::ResponseLogprob {
                                        token: delta,
                                        bytes: logprobs.bytes.clone().map(|b| b.into_bytes()),
                                        logprob: logprobs.logprob,
                                        top_logprobs: logprobs.top_logprobs.unwrap().clone(),
                                    })
                                } else {
                                    None
                                },
                            },
                        );
                    }
                }
            }

            if let Some(reason) = is_done {
                if use_prefix_cacher {
                    prefix_cacher.add_sequence(seq);
                    prefix_cacher.evict_to_cpu()?;
                }
                seq.set_state(crate::sequence::SequenceState::Done(reason));
                this.reset_non_granular_state();
            }

            // Send usage on final chunk.
            let usage_opt = if is_done.is_some() {
                let usage = seq.get_mut_group().get_usage();
                seq.get_mut_group().total_prompt_toks = 0;
                seq.get_mut_group().total_toks = 0;
                Some(usage)
            } else {
                None
            };

            if seq
                .get_mut_group()
                .maybe_send_streaming_response(seq, this.name().clone(), usage_opt)
                .await
                .is_err()
            {
                // If we can't send the response, cancel the sequence
                seq.set_state(crate::sequence::SequenceState::Done(
                    crate::sequence::StopReason::Canceled,
                ));
                this.reset_non_granular_state();
            }
        }
    } else if let Some(reason) = is_done {
        /*
        ***********************
        Finish the sequence now
        ***********************
        */
        {
            seq.set_state(crate::sequence::SequenceState::Done(reason));
            let (tokenizer, pipeline_name) = {
                let pipeline_name = this.name();
                let tokenizer = this.tokenizer();
                (tokenizer, pipeline_name)
            };

            let logprobs = if seq.return_logprobs() {
                let mut logprobs = Vec::new();
                for logprob in seq.logprobs() {
                    let resp_logprob = crate::ResponseLogprob {
                        token: crate::handle_seq_error_ok!(
                        tokenizer
                        .as_ref()
                        .ok_or(candle_core::Error::Msg(
                            "`finish_or_add_toks_to_seq` requires the pipeline to have a tokenizer"
                                .to_string(),
                        ))?.decode(&[logprob.token], false),
                        seq.responder()
                    ),
                        bytes: logprob.bytes.clone().map(|b| b.into_bytes()),
                        logprob: logprob.logprob,
                        top_logprobs: logprob.top_logprobs.clone().unwrap(),
                    };
                    logprobs.push(resp_logprob);
                }
                Some(logprobs)
            } else {
                None
            };

            let text = match reason {
                crate::sequence::StopReason::Length(_)
                | crate::sequence::StopReason::ModelLength(_)
                | crate::sequence::StopReason::Eos
                | crate::sequence::StopReason::StopTok(_)
                | crate::sequence::StopReason::Canceled => {
                    String::from_utf8_lossy(seq.completion_bytes())
                        .trim_start()
                        .to_string()
                }
                crate::sequence::StopReason::StopString {
                    completion_bytes_pos,
                    ..
                } => {
                    let txt = String::from_utf8_lossy(seq.completion_bytes());
                    txt[..completion_bytes_pos].trim_start().to_string()
                }
                crate::sequence::StopReason::GeneratedImage => {
                    candle_core::bail!("Stop reason was `GeneratedImage`.")
                }
            };

            if seq.get_mut_group().is_chat {
                let (text_new, tool_calls) =
                    parse_text_tools(this, text.as_str(), seq.tools.clone())
                        .map_err(candle_core::Error::msg)?;
                let choice = crate::Choice {
                    finish_reason: fixup_sentencepiece!(reason),
                    index: seq.get_response_index(),
                    message: crate::ResponseMessage {
                        content: text_new.map(ToString::to_string),
                        role: "assistant".to_string(),
                        tool_calls: Some(tool_calls).filter(|v| !v.is_empty()),
                    },
                    logprobs: logprobs.map(|l| crate::Logprobs { content: Some(l) }),
                };
                seq.add_choice_to_group(choice);
            } else {
                let choice = crate::CompletionChoice {
                    finish_reason: fixup_sentencepiece!(reason),
                    index: seq.get_response_index(),
                    text,
                    logprobs: None,
                };
                seq.add_completion_choice_to_group(choice);
            }

            if use_prefix_cacher {
                prefix_cacher.add_sequence(seq);
                prefix_cacher.evict_to_cpu()?;
            }

            let group = seq.get_mut_group();
            if group.is_chat {
                group
                    .maybe_send_chat_done_response(
                        crate::ChatCompletionResponse {
                            id: seq.id().to_string(),
                            choices: group.get_choices().to_vec(),
                            created: seq.creation_time(),
                            model: pipeline_name,
                            system_fingerprint: crate::SYSTEM_FINGERPRINT.to_string(),
                            object: "chat.completion".to_string(),
                            usage: group.get_usage(),
                        },
                        seq.responder(),
                    )
                    .await
                    .map_err(candle_core::Error::msg)?;
            } else {
                group
                    .maybe_send_completion_done_response(
                        crate::CompletionResponse {
                            id: seq.id().to_string(),
                            choices: group.get_completion_choices().to_vec(),
                            created: seq.creation_time(),
                            model: pipeline_name,
                            system_fingerprint: crate::SYSTEM_FINGERPRINT.to_string(),
                            object: "text_completion".to_string(),
                            usage: group.get_usage(),
                        },
                        seq.responder(),
                    )
                    .await
                    .map_err(candle_core::Error::msg)?;
            }
        }
        this.reset_non_granular_state();
    }

    Ok(())
}

pub async fn sample_and_add_toks(
    this: &dyn Pipeline,
    seqs: &mut [&mut Sequence],
    logits_seq: Vec<Tensor>,
    prefix_cacher: &mut PrefixCacheManagerV2,
    disable_eos_stop: bool,
    rng: Arc<std::sync::Mutex<Isaac64Rng>>,
) -> Result<()> {
    let seqs_len = seqs.len();
    debug_assert_eq!(logits_seq.len(), seqs_len);

    let use_async_pool = seqs_len > 1;

    let sampling_futures: Vec<_> = std::iter::zip(logits_seq, seqs.iter_mut())
        .map(|(logits_per_seq, seq)| {
            let return_logprobs = seq.return_logprobs();
            sample_sequence(
                logits_per_seq,
                seq,
                return_logprobs,
                rng.clone(),
                use_async_pool,
                true, // Append result to trie
                false,
            )
        })
        .collect();
    let sampled_vec = futures::future::join_all(sampling_futures).await;

    for (sampled, seq) in std::iter::zip(sampled_vec, seqs.iter_mut()) {
        let next_token = crate::handle_seq_error_stateaware_ok!(sampled, seq);

        let metadata = this.get_metadata();
        let eos_tok = if disable_eos_stop {
            None
        } else {
            Some(&metadata.eos_tok[..])
        };

        finish_or_add_toks_to_seq(this, prefix_cacher, seq, next_token, eos_tok, true).await?;
    }

    Ok(())
}

/// Async sample optionally adding to trie.
#[allow(clippy::too_many_arguments)]
pub async fn sample_sequence(
    logits: Tensor,
    seq: &mut Sequence,
    return_logprobs: bool,
    rng: Arc<std::sync::Mutex<Isaac64Rng>>,
    use_async_pool: bool,
    add_to_trie: bool,
    sample_speculative: bool,
) -> Result<Logprobs> {
    let logits = logits.squeeze(0)?.squeeze(0)?.to_dtype(DType::F32)?;

    let sampler = seq.sampler();
    let ctx_clone = seq.get_toks().to_vec();
    let rng_clone = rng.clone();
    let logits_clone = logits.clone();
    let first_lobprobs_response = if use_async_pool {
        tokio_rayon::spawn(move || {
            sampler.sample(
                logits_clone,
                &ctx_clone,
                return_logprobs,
                rng_clone,
                sample_speculative,
            )
        })
        .await?
    } else {
        sampler.sample(
            logits_clone,
            &ctx_clone,
            return_logprobs,
            rng_clone,
            sample_speculative,
        )?
    };

    let bias_if_not_allowed = match &mut seq.recognizer {
        SequenceRecognizer::Llguidance(ref mut llg) => {
            let step_res = llg.compute_mask().map_err(candle_core::Error::msg)?;
            if let Some(mask) = &step_res.sample_mask {
                if mask.is_allowed(first_lobprobs_response.token) {
                    None
                } else {
                    let mut acc = vec![-f32::INFINITY; logits.shape().dims1().unwrap()];
                    mask.iter_set_entries(|idx| {
                        if idx < acc.len() {
                            acc[idx] = 0.0;
                        }
                    });

                    Some(acc)
                }
            } else if step_res.is_stop() {
                let mut acc = vec![-f32::INFINITY; logits.shape().dims1().unwrap()];
                for eos_tok in seq.eos_tokens() {
                    acc[*eos_tok as usize] = 0.0;
                }
                Some(acc)
            } else {
                None
            }
        }
        SequenceRecognizer::None => None,
    };
    let second_logprobs_response = match bias_if_not_allowed {
        Some(acc) => {
            let new_logits = (logits + Tensor::from_slice(&acc, acc.len(), &Device::Cpu)?)?;

            let ctx_clone = seq.get_toks().to_vec();
            let rng_clone = rng.clone();
            let sampler = seq.sampler();
            if use_async_pool {
                tokio_rayon::spawn(move || {
                    sampler.sample(
                        new_logits,
                        &ctx_clone,
                        return_logprobs,
                        rng_clone,
                        sample_speculative,
                    )
                })
                .await?
            } else {
                sampler.sample(
                    new_logits,
                    &ctx_clone,
                    return_logprobs,
                    rng_clone,
                    sample_speculative,
                )?
            }
        }
        None => first_lobprobs_response,
    };

    if add_to_trie {
        match seq.recognizer {
            SequenceRecognizer::Llguidance(ref mut llg) => {
                llg.commit_token(Some(second_logprobs_response.token))
                    .map_err(candle_core::Error::msg)?;
            }
            SequenceRecognizer::None => {}
        }
    }
    Ok(second_logprobs_response)
}

#[derive(Clone)]
pub struct SpeculativeSample {
    pub sample: Logprobs,
}

/// Async sample without modifying sequence.
pub async fn sample_target_sequence_speculative(
    logits: Tensor,
    seq: &mut Sequence,
    return_logprobs: bool,
    rng: Arc<std::sync::Mutex<Isaac64Rng>>,
    n_toks: usize,
) -> Result<Vec<SpeculativeSample>> {
    let mut sampled = Vec::new();
    for chunk in logits.chunk(n_toks, 1)? {
        sampled.push(SpeculativeSample {
            sample: sample_sequence(
                chunk,
                seq,
                return_logprobs,
                rng.clone(),
                true,  // TODO(EricLBuehler): does this hurt perf?
                false, // Do not append to trie (yet)
                true,
            )
            .await?,
        });
    }
    Ok(sampled)
}<|MERGE_RESOLUTION|>--- conflicted
+++ resolved
@@ -81,43 +81,8 @@
             }
         };
 
-<<<<<<< HEAD
+        let send = seq.get_toks().len() % 2 == 0 || is_done.is_some();
         if (rate_limit_allowed && !tool_use_still_possible) || tool_use_is_done {
-            if let Some(delta) = crate::handle_seq_error_ok!(seq.get_delta(), seq.responder()) {
-                if seq.get_mut_group().is_chat {
-                    let (text_new, tool_calls) =
-                        parse_text_tools(delta.as_str(), seq.tools.clone())
-                            .map_err(candle_core::Error::msg)?;
-
-                    if !tool_calls.is_empty() && is_done.is_none() {
-                        is_done = Some(StopReason::Eos);
-                    };
-                    seq.add_streaming_chunk_choice_to_group(crate::ChunkChoice {
-                        delta: crate::Delta {
-                            content: text_new.map(ToString::to_string),
-                            role: "assistant".to_string(),
-                            tool_calls: Some(tool_calls),
-                        },
-                        index: seq.get_response_index(),
-                        finish_reason: is_done.map(|x| x.to_string()),
-                        logprobs: if seq.return_logprobs() {
-                            Some(crate::ResponseLogprob {
-                                token: delta,
-                                bytes: logprobs.bytes.clone().map(|b| b.into_bytes()),
-                                logprob: logprobs.logprob,
-                                top_logprobs: logprobs.top_logprobs.unwrap().clone(),
-                            })
-                        } else {
-                            None
-                        },
-                    });
-                } else {
-                    seq.add_streaming_completion_chunk_choice_to_group(
-                        crate::CompletionChunkChoice {
-                            text: delta.clone(),
-=======
-        let send = seq.get_toks().len() % 2 == 0 || is_done.is_some();
-        if !tool_use_still_possible || tool_use_is_done {
             if send {
                 if let Some(delta) = crate::handle_seq_error_ok!(seq.get_delta(), seq.responder()) {
                     if seq.get_mut_group().is_chat {
@@ -136,7 +101,6 @@
                                 role: "assistant".to_string(),
                                 tool_calls: Some(tool_calls).filter(|v| !v.is_empty()),
                             },
->>>>>>> 98ce4ffa
                             index: seq.get_response_index(),
                             finish_reason: is_done.map(|x| x.to_string()),
                             logprobs: if seq.return_logprobs() {
