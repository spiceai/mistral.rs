--- conflicted
+++ resolved
@@ -80,14 +80,8 @@
             }
         };
 
-<<<<<<< HEAD
         let send = seq.get_toks().len() % 2 == 0 || is_done.is_some();
         if (rate_limit_allowed && !tool_use_still_possible) || tool_use_is_done {
-=======
-        // let send = seq.get_toks().len() % 2 == 0 || is_done.is_some();
-        let send = true;
-        if !tool_use_still_possible || tool_use_is_done {
->>>>>>> 103eb3f1
             if send {
                 if let Some(delta) = crate::handle_seq_error_ok!(seq.get_delta(), seq.responder()) {
                     if seq.get_mut_group().is_chat {
@@ -423,35 +417,6 @@
         }
         SequenceRecognizer::None => None,
     };
-
-    let bias_if_not_allowed = match &mut seq.recognizer {
-        SequenceRecognizer::Llguidance(ref mut llg) => {
-            if !llg.is_stopped()
-                && llg
-                    .validate_tokens(&[first_lobprobs_response.token])
-                    .unwrap_or(0)
-                    == 1
-            {
-                None
-            } else {
-                let mask = llg.compute_mask_or_eos().map_err(candle_core::Error::msg)?;
-                if mask.is_allowed(first_lobprobs_response.token) {
-                    // shouldn't really happen, except for EOS
-                    None
-                } else {
-                    let mut acc = vec![-f32::INFINITY; logits.shape().dims1().unwrap()];
-                    mask.iter_set_entries(|idx| {
-                        if idx < acc.len() {
-                            acc[idx] = 0.0;
-                        }
-                    });
-
-                    Some(acc)
-                }
-            }
-        }
-        SequenceRecognizer::None => None,
-    };
     let second_logprobs_response = match bias_if_not_allowed {
         Some(acc) => {
             let new_logits = (&logits + Tensor::from_slice(&acc, acc.len(), logits.device())?)?;
