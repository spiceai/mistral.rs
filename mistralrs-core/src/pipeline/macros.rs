--- conflicted
+++ resolved
@@ -86,12 +86,8 @@
         )?;
         let adapter_paths = get_xlora_paths(
             $this.model_id.clone(),
-<<<<<<< HEAD
-            $this.xlora_model_id.as_deref(),
-=======
             &$this.xlora_model_id,
             &$this.lora_adapter_ids,
->>>>>>> 98ce4ffa
             &$token_source,
             revision.clone(),
             &$this.xlora_order.clone(),
@@ -175,53 +171,6 @@
 
 #[doc(hidden)]
 #[macro_export]
-<<<<<<< HEAD
-=======
-macro_rules! get_uqff_paths {
-    ($from_uqff:expr, $this:expr, $silent:expr) => {{
-        let api = {
-            use $crate::GLOBAL_HF_CACHE;
-            let cache = GLOBAL_HF_CACHE.get().cloned().unwrap_or_default();
-            let mut api = ApiBuilder::from_cache(cache)
-                .with_progress(!$silent)
-                .with_token(get_token(
-                    &$this
-                        .token_source
-                        .read()
-                        .expect("Failed to read token source")
-                        .clone()
-                        .unwrap_or(TokenSource::None),
-                )?);
-            if let Ok(x) = std::env::var("HF_HUB_CACHE") {
-                api = api.with_cache_dir(x.into());
-            }
-            api.build()?
-        };
-        let revision = $this
-            .revision
-            .read()
-            .expect("Failed to read revision")
-            .clone()
-            .unwrap_or("main".to_string());
-        let api = api.repo(Repo::with_revision(
-            $this.model_id.to_string(),
-            RepoType::Model,
-            revision.clone(),
-        ));
-
-        let mut files = Vec::new();
-        for file in $from_uqff {
-            let file = file.display().to_string();
-
-            files.push(api_get_file!(api, &file, Path::new(&$this.model_id)));
-        }
-        files
-    }};
-}
-
-#[doc(hidden)]
-#[macro_export]
->>>>>>> 98ce4ffa
 macro_rules! get_paths_gguf {
     (
         $path_name:ident,
@@ -285,12 +234,8 @@
 
         let adapter_paths = get_xlora_paths(
             this_model_id.clone(),
-<<<<<<< HEAD
-            $this.xlora_model_id.as_deref(),
-=======
             &$this.xlora_model_id,
             &$this.lora_adapter_ids,
->>>>>>> 98ce4ffa
             &$token_source,
             revision.clone(),
             &$this.xlora_order.clone(),
