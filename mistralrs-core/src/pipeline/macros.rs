--- conflicted
+++ resolved
@@ -171,8 +171,6 @@
 
 #[doc(hidden)]
 #[macro_export]
-<<<<<<< HEAD
-=======
 macro_rules! get_uqff_paths {
     ($from_uqff:expr, $this:expr, $silent:expr) => {{
         let api = {
@@ -209,7 +207,7 @@
         for file in $from_uqff {
             let file = file.display().to_string();
 
-            files.push(api_get_file!(api, &file, Path::new(&$this.model_id)));
+            files.push(api_get_file(&api, &file, Path::new(&$this.model_id)));
         }
         files
     }};
@@ -217,7 +215,6 @@
 
 #[doc(hidden)]
 #[macro_export]
->>>>>>> 7882cba2
 macro_rules! get_paths_gguf {
     (
         $path_name:ident,
@@ -288,7 +285,7 @@
             &$this.xlora_order.clone(),
         )?;
 
-        let gen_conf = if $crate::api_dir_list!(&api, model_id)
+        let gen_conf = if $crate::api_dir_list!(api, model_id)
             .collect::<Vec<_>>()
             .contains(&"generation_config.json".to_string())
         {
