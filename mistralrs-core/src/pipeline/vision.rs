use super::cache_manager::{FullCacheManager, NormalCacheManager};
use super::hf::{api_dir_list, api_get_file, get_paths, get_uqff_paths};
use super::isq::ImatrixDataSource;
use super::isq::UqffFullSer;
use super::{
<<<<<<< HEAD
    AdapterActivationMixin, AnyMoePipelineMixin, CacheManager, CacheManagerMixin, EitherCache,
    ForwardInputsResult, GeneralMetadata, Idefics2Loader, Idefics3Loader, IsqPipelineMixin,
    LLaVALoader, LLaVANextLoader, Loader, MetadataMixin, MiniCpmOLoader, ModelCategory, ModelKind,
    ModelPaths, Phi3VLoader, Phi4MMLoader, PreProcessingMixin, Processor, Qwen2VLLoader,
    TokenSource, VLlamaLoader, VisionLoaderType, VisionModel, VisionModelLoader,
    VisionPromptPrefixer,
=======
    get_model_paths, get_xlora_paths, AdapterKind, AnyMoePipelineMixin, CacheManager,
    CacheManagerMixin, EitherCache, ForwardInputsResult, Gemma3Loader, GeneralMetadata,
    IsqPipelineMixin, Loader, MetadataMixin, MiniCpmOLoader, ModelCategory, ModelKind, ModelPaths,
    Phi4MMLoader, PreProcessingMixin, Processor, Qwen2VLLoader, TokenSource, VLlama4Loader,
    VLlamaLoader, VisionModel, VisionModelLoader, VisionPromptPrefixer,
};
use super::{
    Idefics2Loader, Idefics3Loader, LLaVALoader, LLaVANextLoader, Mistral3Loader, Phi3VLoader,
    Qwen2_5VLLoader, VisionLoaderType,
>>>>>>> 98ce4ffa
};
use crate::device_map::{self, DeviceMapper};
use crate::distributed::{self, WorkerTransferData};
use crate::paged_attention::{calculate_cache_config, AttentionImplementation, CacheEngine};
use crate::pipeline::chat_template::{calculate_eos_tokens, GenerationConfig};
use crate::pipeline::llg::build_tok_env;
use crate::pipeline::sampling::sample_and_add_toks;
use crate::pipeline::text_models_inputs_processor::make_prompt_chunk;
<<<<<<< HEAD
use crate::pipeline::{get_chat_template, ChatTemplate, IsqOrganization};
=======
use crate::pipeline::{get_chat_template, ChatTemplate, IsqOrganization, LocalModelPaths};
use crate::prefix_cacher::PrefixCacheManagerV2;
>>>>>>> 98ce4ffa
use crate::sequence::Sequence;
use crate::utils::{
    tokenizer::get_tokenizer, tokens::get_token, varbuilder_utils::from_mmaped_safetensors,
};
use crate::vision_models::{
    preprocessor_config::PreProcessorConfig, processor_config::ProcessorConfig, ModelInputs,
};
use crate::{
<<<<<<< HEAD
    vision_normal_model_loader, AnyMoeExpertType, DeviceMapSetting, Ordering, PagedAttentionConfig,
    Pipeline, Topology, TryIntoDType,
=======
    api_dir_list, api_get_file, get_paths, get_uqff_paths, vision_normal_model_loader,
    vision_normal_model_loader_sharded, AnyMoeExpertType, DeviceMapSetting, Ordering,
    PagedAttentionConfig, Pipeline, Topology, TryIntoDType, GLOBAL_HF_CACHE,
>>>>>>> 98ce4ffa
};

use crate::prefix_cacher_v2::PrefixCacheManagerV2;
use crate::utils::varbuilder_utils::DeviceForLoadTensor;

use anyhow::Result;
use candle_core::{Device, Tensor, Var};
use hf_hub::Cache;
use hf_hub::{api::sync::ApiBuilder, Repo, RepoType};
use indicatif::MultiProgress;
use mistralrs_quant::{AfqLayer, GgufMatMul, HqqLayer, IsqType, QuantizedSerdeType};
use rand_isaac::Isaac64Rng;
use regex_automata::meta::Regex;
use std::any::Any;
use std::borrow::Cow;
use std::num::NonZeroUsize;
use std::path::{Path, PathBuf};
use std::sync::{Arc, RwLock};
use std::time::Instant;
use std::{env, fs};
use tokenizers::Tokenizer;
use tokio::sync::Mutex;
use tracing::{info, warn};

pub struct VisionPipeline {
    model: Box<dyn VisionModel + Send + Sync>,
    tokenizer: Arc<Tokenizer>,
    chat_template: Arc<ChatTemplate>,
    model_id: String,
    metadata: Arc<GeneralMetadata>,
    processor: Arc<dyn Processor + Send + Sync>,
    preprocessor_config: Arc<PreProcessorConfig>,
    topology: Option<Topology>,
    silent: bool,
    prefixer: Arc<dyn VisionPromptPrefixer>,
    mapper: Box<dyn DeviceMapper + Send + Sync>,

    // For full UQFF serialization
    template_filename: Option<PathBuf>,
    generation_config: Option<PathBuf>,
    config: String,
    processor_filename: Option<PathBuf>,
    preprocessor_filename: Option<PathBuf>,
    imatrix: Option<PathBuf>,
}

/// A loader for a vision (non-quantized) model.
pub struct VisionLoader {
    inner: Box<dyn VisionModelLoader>,
    model_id: String,
    config: VisionSpecificConfig,
    kind: ModelKind,
    chat_template: Option<String>,
    tokenizer_json: Option<String>,
    xlora_model_id: Option<String>,
    xlora_order: Option<Ordering>,
    token_source: RwLock<Option<TokenSource>>,
    revision: RwLock<Option<String>>,
    from_uqff: RwLock<Option<Vec<PathBuf>>>,
    jinja_explicit: Option<String>,
    hf_cache_path: Option<PathBuf>,
    lora_adapter_ids: Option<Vec<String>>,
}

#[derive(Default)]
/// A builder for a loader for a vision (non-quantized) model.
pub struct VisionLoaderBuilder {
    model_id: Option<String>,
    config: VisionSpecificConfig,
    kind: ModelKind,
    chat_template: Option<String>,
    tokenizer_json: Option<String>,
    jinja_explicit: Option<String>,
    hf_cache_path: Option<PathBuf>,
    lora_adapter_ids: Option<Vec<String>>,
}

#[derive(Clone, Default)]
/// Config specific to loading a vision model.
pub struct VisionSpecificConfig {
    pub use_flash_attn: bool,
    pub prompt_chunksize: Option<NonZeroUsize>,
    pub topology: Option<Topology>,
    pub write_uqff: Option<PathBuf>,
    pub from_uqff: Option<Vec<PathBuf>>,
    pub max_edge: Option<u32>,
    pub imatrix: Option<PathBuf>,
    pub calibration_file: Option<PathBuf>,
    pub hf_cache_path: Option<PathBuf>,
}

impl VisionLoaderBuilder {
    pub fn new(
        config: VisionSpecificConfig,
        chat_template: Option<String>,
        tokenizer_json: Option<String>,
        model_id: Option<String>,
        jinja_explicit: Option<String>,
    ) -> Self {
        Self {
            config,
            chat_template,
            tokenizer_json,
            model_id,
            jinja_explicit,
            kind: ModelKind::Normal,
            hf_cache_path: None,
            ..Default::default()
        }
    }

    pub fn hf_cache_path(mut self, hf_cache_path: PathBuf) -> Self {
        self.hf_cache_path = Some(hf_cache_path);
        self
    }

    pub fn with_lora(mut self, lora_adapter_ids: Vec<String>) -> Self {
        self.kind = ModelKind::Adapter {
            adapter: AdapterKind::Lora,
        };
        self.lora_adapter_ids = Some(lora_adapter_ids);
        self
    }

    pub fn build(self, loader: VisionLoaderType) -> Box<dyn Loader> {
        let loader: Box<dyn VisionModelLoader> = match loader {
            VisionLoaderType::Phi3V => Box::new(Phi3VLoader),
            VisionLoaderType::Idefics2 => Box::new(Idefics2Loader),
            VisionLoaderType::LLaVANext => Box::new(LLaVANextLoader),
            VisionLoaderType::LLaVA => Box::new(LLaVALoader),
            VisionLoaderType::VLlama => Box::new(VLlamaLoader),
            VisionLoaderType::Qwen2VL => Box::new(Qwen2VLLoader),
            VisionLoaderType::Idefics3 => Box::new(Idefics3Loader),
            VisionLoaderType::MiniCpmO => Box::new(MiniCpmOLoader),
            VisionLoaderType::Phi4MM => Box::new(Phi4MMLoader),
            VisionLoaderType::Qwen2_5VL => Box::new(Qwen2_5VLLoader),
            VisionLoaderType::Gemma3 => Box::new(Gemma3Loader),
            VisionLoaderType::Mistral3 => Box::new(Mistral3Loader),
            VisionLoaderType::Llama4 => Box::new(VLlama4Loader),
        };
        Box::new(VisionLoader {
            inner: loader,
            model_id: self.model_id.unwrap(),
            config: self.config,
            kind: self.kind,
            chat_template: self.chat_template,
            tokenizer_json: self.tokenizer_json,
            xlora_model_id: None,
            xlora_order: None,
            jinja_explicit: self.jinja_explicit,
            token_source: RwLock::new(None),
            revision: RwLock::new(None),
            from_uqff: RwLock::new(None),
            hf_cache_path: self.hf_cache_path,
            lora_adapter_ids: self.lora_adapter_ids,
        })
    }
}

impl Loader for VisionLoader {
    #[allow(clippy::type_complexity, clippy::too_many_arguments)]
    fn load_model_from_hf(
        &self,
        revision: Option<String>,
        token_source: TokenSource,
        dtype: &dyn TryIntoDType,
        device: &Device,
        silent: bool,
        mapper: DeviceMapSetting,
        in_situ_quant: Option<IsqType>,
        paged_attn_config: Option<PagedAttentionConfig>,
    ) -> Result<Arc<Mutex<dyn Pipeline + Send + Sync>>> {
<<<<<<< HEAD
        let paths: Box<dyn ModelPaths> = get_paths(
            self.model_id.clone(),
            self.tokenizer_json.as_deref(),
            self.xlora_model_id.as_deref(),
            self.xlora_order.as_ref(),
            self.chat_template.as_deref(),
=======
        let cache = self
            .hf_cache_path
            .clone()
            .map(Cache::new)
            .unwrap_or_default();
        GLOBAL_HF_CACHE.get_or_init(|| cache);

        let paths: anyhow::Result<Box<dyn ModelPaths>> = get_paths!(
            LocalModelPaths,
>>>>>>> 98ce4ffa
            &token_source,
            revision.clone(),
            None,
            None,
            silent,
            self.config.from_uqff.is_some(),
        )?;
        if let Some(from_uqff) = self.config.from_uqff.clone() {
            *self.from_uqff.write().unwrap() = Some(
                get_uqff_paths(
                    &from_uqff,
                    &token_source,
                    revision.clone().unwrap_or("main".to_string()),
                    self.model_id.as_str(),
                    silent,
                )
                .expect("Failed to get UQFF files"),
            );
        }
        *self
            .token_source
            .write()
            .expect("Failed to write to token source") = Some(token_source);
        *self.revision.write().expect("Failed to write to revision") = revision;
        self.load_model_from_path(
            &paths,
            dtype,
            device,
            silent,
            mapper,
            in_situ_quant,
            paged_attn_config,
        )
    }

    #[allow(clippy::type_complexity, clippy::too_many_arguments)]
    fn load_model_from_path(
        &self,
        paths: &Box<dyn ModelPaths>,
        dtype: &dyn TryIntoDType,
        device: &Device,
        silent: bool,
        mut mapper: DeviceMapSetting,
        in_situ_quant: Option<IsqType>,
        mut paged_attn_config: Option<PagedAttentionConfig>,
    ) -> Result<Arc<Mutex<dyn Pipeline + Send + Sync>>> {
        let config = std::fs::read_to_string(paths.get_config_filename())?;

        if !self.inner.supports_paged_attention() {
            paged_attn_config = None;
        }

        let use_nccl = mistralrs_quant::distributed::use_nccl();

        let available_devices = if let Ok(payload) = env::var(distributed::IS_DAEMON_FLAG) {
            let payload: WorkerTransferData = serde_json::from_str(&payload)?;
            let WorkerTransferData::Init { id: _, worker_rank } = payload;
            vec![candle_core::Device::new_cuda_with_stream(worker_rank + 1)?]
        } else if use_nccl {
            vec![candle_core::Device::new_cuda_with_stream(0)?]
        } else {
            device_map::get_all_similar_devices(device)?
        };
        let device = if use_nccl {
            available_devices[0].clone()
        } else {
            device.clone()
        };

        // If auto, convert to Map if not using nccl
        if use_nccl {
            mapper = DeviceMapSetting::DummyNccl {
                nm_device: available_devices[0].clone(),
            };
        } else if let DeviceMapSetting::Auto(params) = mapper.clone() {
            // Initial dtype
            let dtype = dtype.try_into_dtype(&available_devices.iter().collect::<Vec<_>>())?;

            // ISQ or UQFF: quantized path
            // Match logic below where UQFF has priority
            let (layer_sizes_in_bytes, non_mapped_size_in_bytes, total_model_size_in_bytes) =
                if let Some(serialized) = &*self.from_uqff.read().unwrap() {
                    let weight_pack_factor = {
                        let ser_artifacts = unsafe {
                            candle_core::safetensors::MmapedSafetensors::multi(serialized)?
                        };
                        let mut total_pack_factors = 0;
                        let total_tensors = ser_artifacts.tensors().len();
                        for (_, artifact) in ser_artifacts.tensors() {
                            let artifact = artifact.data();
                            // NOTE(EricLBuehler): isq type is ALWAYS byte 4 (5th) of the tensor.
                            let isq_type = artifact[mistralrs_quant::UQFF_QUANT_TYPE_OFFSET];
                            let pack_factor = match QuantizedSerdeType::try_from(isq_type as usize)?
                            {
                                QuantizedSerdeType::Hqq => {
                                    HqqLayer::get_isq_type_from_uqff(Cow::Borrowed(artifact))?
                                        .pack_factor(dtype)
                                }
                                QuantizedSerdeType::Gguf => {
                                    GgufMatMul::get_isq_type_from_uqff(Cow::Borrowed(artifact))?
                                        .pack_factor(dtype)
                                }
                                QuantizedSerdeType::Fp8 => IsqType::F8E4M3.pack_factor(dtype),
                                QuantizedSerdeType::Unquant => 1,
                                QuantizedSerdeType::Afq => {
                                    AfqLayer::get_isq_type_from_uqff(Cow::Borrowed(artifact))?
                                        .pack_factor(dtype)
                                }
                            };
                            total_pack_factors += pack_factor;
                        }

                        total_pack_factors / total_tensors
                    };

                    let layer_sizes_in_bytes =
                        self.inner
                            .layer_sizes_in_bytes(&config, dtype, weight_pack_factor)?;
                    let non_mapped_size_in_bytes =
                        self.inner
                            .non_mapped_size_in_bytes(&config, dtype, weight_pack_factor)?;
                    let layer_sizes_sum = layer_sizes_in_bytes.iter().sum::<usize>();
                    (
                        layer_sizes_in_bytes,
                        non_mapped_size_in_bytes,
                        layer_sizes_sum + non_mapped_size_in_bytes,
                    )
                } else if let Some(isq) = in_situ_quant {
                    let weight_pack_factor = isq.pack_factor(dtype);
                    let layer_sizes_in_bytes =
                        self.inner
                            .layer_sizes_in_bytes(&config, dtype, weight_pack_factor)?;
                    let non_mapped_size_in_bytes =
                        self.inner
                            .non_mapped_size_in_bytes(&config, dtype, weight_pack_factor)?;
                    let layer_sizes_sum = layer_sizes_in_bytes.iter().sum::<usize>();
                    (
                        layer_sizes_in_bytes,
                        non_mapped_size_in_bytes,
                        layer_sizes_sum + non_mapped_size_in_bytes,
                    )
                } else {
                    let layer_sizes_in_bytes =
                        self.inner.layer_sizes_in_bytes(&config, dtype, 1)?;
                    let non_mapped_size_in_bytes =
                        self.inner.non_mapped_size_in_bytes(&config, dtype, 1)?;
                    let layer_sizes_sum = layer_sizes_in_bytes.iter().sum::<usize>();
                    (
                        layer_sizes_in_bytes,
                        non_mapped_size_in_bytes,
                        layer_sizes_sum + non_mapped_size_in_bytes,
                    )
                };

            let new = self.inner.get_device_layers(
                &config,
                self.inner.num_layers(&config)?,
                layer_sizes_in_bytes,
                non_mapped_size_in_bytes,
                total_model_size_in_bytes,
                &available_devices,
                dtype,
                &params,
                params.max_seq_len(),
                paged_attn_config.as_ref(),
            )?;
            mapper = DeviceMapSetting::Map(new);
        }

        let pipeline_mapper = mapper.into_mapper(
            self.inner.num_layers(&config)?,
            &device,
            self.config.topology.as_ref(),
        )?;
        let mapper = mapper.into_mapper(
            self.inner.num_layers(&config)?,
            &device,
            self.config.topology.as_ref(),
        )?;
        let mut layer_devices = Vec::new();
        for layer in 0..self.inner.num_layers(&config)? {
            let device = mapper.device_for(layer, false).cloned();
            layer_devices.push(device);
        }
        let dtype = mapper.get_min_dtype(dtype)?;

        // TODO: PagedAttention is not supported with CPU for now.
        // This check is not really necessary because `get_device_layers` should prevent it.
        let mapping_uses_cpu = mapper.get_unique_devices().iter().any(Device::is_cpu);
        if mapping_uses_cpu {
            warn!("Device mapping contains a mix of GPU and CPU. There is no CPU support for PagedAttention, disabling PagedAttention.");
            paged_attn_config = None;
        }

        info!(
            "Model config: {:?}",
            self.inner
                .get_config_repr(&config, self.config.use_flash_attn)?
        );

        let mut loading_isq = in_situ_quant.is_some() || self.config.from_uqff.is_some();
        if let Some(ref topology) = self.config.topology {
            loading_isq |= topology
                .0
                .iter()
                .any(|layer| layer.as_ref().is_some_and(|layer| layer.isq.is_some()));
        }

        if self.config.imatrix.is_some() && self.config.calibration_file.is_some() {
            anyhow::bail!(
                "`imatrix` and `calibration_file` were both specified, this is not allowed."
            );
        }

        // Load onto the regular device if not using isq or if the calibration file is specified
        let load_device = if !loading_isq || self.config.calibration_file.is_some() {
            loading_isq = false;
            device.clone()
        } else {
            Device::Cpu
        };

        let attention_mechanism = if paged_attn_config.is_some() {
            AttentionImplementation::PagedAttention
        } else {
            AttentionImplementation::Eager
        };

        let multi_progress = Arc::new(MultiProgress::new());

        let mut model = if use_nccl {
            let (mapper, sharded_vb) = distributed::prepare_distributed_mapper(
                dtype,
                &device,
                &available_devices,
                silent,
                &config,
                loading_isq,
                self.config.from_uqff.is_some(),
                IsqOrganization::Default,
                &*self.inner,
                paths.as_ref(),
            )?;

            // Special case for where things can be more optimially loaded.
            match self.kind {
                ModelKind::Normal => vision_normal_model_loader_sharded!(
                    sharded_vb,
                    config,
                    self.inner,
                    self.config.use_flash_attn,
                    mapper,
                    loading_isq,
                    device.clone(),
                    attention_mechanism,
                    multi_progress.clone(),
                ),
                _ => unreachable!(),
            }
        } else {
            match self.kind {
                ModelKind::Normal => vision_normal_model_loader!(
                    paths,
                    Some(dtype),
                    &load_device,
                    layer_devices.clone(),
                    config,
                    self.inner,
                    self.config.use_flash_attn,
                    silent,
                    mapper,
                    loading_isq,
                    self.config.from_uqff.is_some(),
                    device.clone(),
                    attention_mechanism,
                    multi_progress,
                ),
                _ => unreachable!(),
            }
        };

        // Handle the Gemma 3 1b case here
        let preprocessor_config: PreProcessorConfig = match paths.get_preprocessor_config().as_ref()
        {
            Some(preprocessor_config) => {
                serde_json::from_str(&fs::read_to_string(preprocessor_config).unwrap()).unwrap()
            }
            None => PreProcessorConfig::default(),
        };
        let processor_config: Option<ProcessorConfig> = paths
            .get_processor_config()
            .as_ref()
            .map(|f| serde_json::from_str(&fs::read_to_string(f).unwrap()).unwrap());

        let processor = self.inner.get_processor(
            &config,
            processor_config,
            preprocessor_config.clone(),
            self.config.max_edge,
        ); //There are always some repos that don't properly handle config position, for example... LLaVA

        let tokenizer = get_tokenizer(
            paths.get_tokenizer_filename(),
            Some(processor.get_special_tokens()),
        )?;

        let gen_conf: Option<GenerationConfig> = paths.get_gen_conf_filename().map(|f| {
            serde_json::from_str(&fs::read_to_string(f).unwrap())
                .expect("bos_token_id/eos_token_id missing in generation_config.json")
        });
        let chat_template = get_chat_template(
            paths,
            &self.jinja_explicit,
            &paths
                .get_chat_template_explicit()
                .as_ref()
                .map(|x| x.to_string_lossy().to_string())
                .clone(),
            &self.chat_template,
            None,
        );

        if let Some(calibration_file) = &self.config.calibration_file {
            let calibration_data = std::fs::read_to_string(calibration_file)?;
            // Tokenize, don't add bos yet
            let tokens = tokenizer
                .encode_fast(calibration_data, false)
                .map_err(anyhow::Error::msg)?
                .get_ids()
                .to_vec();
            info!(
                "Collecting imatrix from calibration file `{}` of {} tokens.",
                calibration_file.display(),
                tokens.len()
            );
            let bos_toks = chat_template.bos_tok().map(|b| vec![b]).unwrap_or_default();
            let bos_tok_id = tokenizer
                .token_to_id(&bos_toks[0])
                .expect("Somehow the bos token is not present.");

            // NOTE: We ONLY calibrate the text bits of these models!!
            // So only those should be tracked!
            model.begin_track_stats()?;

            const CHUNK_SIZE: usize = 1024;
            let n_chunks: usize = tokens.len().div_ceil(CHUNK_SIZE);
            let start = Instant::now();
            for (i, chunk) in tokens.chunks(CHUNK_SIZE).enumerate() {
                let chunk = [vec![bos_tok_id], chunk.to_vec()].concat();
                let chunk_len = chunk.len();

                let start = Instant::now();
                let inputs =
                    make_prompt_chunk(0, vec![chunk], &[0], &load_device, None, false, None, None)?;
                let _ = model.forward(
                    &inputs.input,
                    None, // NOTE: We ONLY calibrate the text bits of these models!!
                    &inputs.positions,
                    inputs.context_lens,
                    inputs.position_ids,
                    model.default_model_specific_args(&inputs.input),
                    None,
                    &inputs.flash_meta,
                )?;
                match model.cache_mut() {
                    EitherCache::Full(full) => {
                        for layer in &mut *full.lock() {
                            *layer = None
                        }
                    }
                    EitherCache::Normal(normal) => {
                        for layer in &mut *normal.lock().unwrap().0 {
                            layer.reset();
                        }
                    }
                }
                let end = Instant::now();
                info!(
                    "Processed chunk {}/{n_chunks} ({chunk_len} tokens), {:.2}s",
                    i + 1,
                    end.duration_since(start).as_secs_f32()
                );
            }
            load_device.synchronize()?;
            let end = Instant::now();
            info!(
                "Finished collecting imatrix in {:.2}s",
                end.duration_since(start).as_secs_f32()
            );
        }

        if (in_situ_quant.is_some() || self.config.topology.is_some())
            && self.config.from_uqff.is_none()
        {
            let imatrix_source = match (
                self.config.imatrix.as_ref(),
                self.config.calibration_file.is_some(),
            ) {
                (None, false) => None,
                (Some(file), false) => Some(ImatrixDataSource::File(file)),
                (None, true) => Some(ImatrixDataSource::Collected),
                (Some(_), true) => unreachable!(),
            };
            model.quantize(
                in_situ_quant,
                device.clone(),
                self.config.topology.as_ref(),
                silent,
                imatrix_source,
                IsqOrganization::Default,
                self.config.write_uqff.as_ref(),
                UqffFullSer {
                    tokenizer: &tokenizer,
                    template_filename: paths.get_template_filename(),
                    generation_config: paths.get_gen_conf_filename(),
                    config: config.clone(),
                    processor_filename: paths.get_processor_config(),
                    preprocessor_filename: paths.get_preprocessor_config(),
                },
                Arc::new(MultiProgress::new()),
            )?;
        } else if let Some(from_uqff) = &*self.from_uqff.read().unwrap() {
            model.load_from_artifacts(
                device.clone(),
                self.config.topology.as_ref(),
                silent,
                from_uqff,
            )?;
        }

        let (cache_config, cache_engine) = if let Some(paged_attn_config) = paged_attn_config {
            anyhow::ensure!(
                !matches!(self.kind, ModelKind::Adapter { .. }),
                "PagedAttention does not support adapter models."
            );
            let cache_config = calculate_cache_config(
                paged_attn_config.mem_gpu,
                paged_attn_config.mem_cpu,
                paged_attn_config.block_size,
                dtype,
                model.config(),
                &device,
                &layer_devices,
                silent,
            )?;
            let cache_engine =
                CacheEngine::new(model.config(), &cache_config, dtype, &device, layer_devices)?;
            (Some(cache_config), Some(cache_engine))
        } else {
            (None, None)
        };

        let max_seq_len = model.max_seq_len();
        let tok_env = build_tok_env(tokenizer.clone());
        let num_hidden_layers = match model.cache() {
            EitherCache::Full(full) => full.lock().len(),
            EitherCache::Normal(normal) => normal.lock().unwrap().0.len(),
        };
        let eos = calculate_eos_tokens(&chat_template, gen_conf, &tokenizer);
        let sliding_window = model.config().sliding_window;
        let model_metadata = Arc::new(model.config().clone());
        Ok(Arc::new(Mutex::new(VisionPipeline {
            model,
            tokenizer: tokenizer.into(),
            chat_template: Arc::new(chat_template),
            model_id: self.model_id.clone(),
            metadata: Arc::new(GeneralMetadata {
                max_seq_len,
                tok_env: Some(tok_env),
                is_xlora: false,
                num_hidden_layers,
                eos_tok: eos,
                kind: self.kind.clone(),
                no_kv_cache: false,
                no_prefix_cache: false,
                activation_dtype: dtype,
                sliding_window,
                cache_config,
                cache_engine,
                prompt_chunksize: self.config.prompt_chunksize,
                model_metadata: Some(model_metadata),
            }),
            processor,
            prefixer: self.inner.prefixer(),
            preprocessor_config: Arc::new(preprocessor_config),
            topology: self.config.topology.clone(),
            silent,
            template_filename: paths.get_template_filename().clone(),
            generation_config: paths.get_gen_conf_filename().cloned(),
            config,
            processor_filename: paths.get_processor_config().clone(),
            preprocessor_filename: paths.get_preprocessor_config().clone(),
            mapper: pipeline_mapper,
            imatrix: self.config.imatrix.clone(),
        })))
    }

    fn get_id(&self) -> String {
        self.model_id.to_string()
    }

    fn get_kind(&self) -> ModelKind {
        self.kind.clone()
    }
}

impl PreProcessingMixin for VisionPipeline {
    fn get_chat_template(&self) -> Option<Arc<ChatTemplate>> {
        Some(self.chat_template.clone())
    }
    fn get_input_processor_config(&self) -> Option<Arc<dyn Any>> {
        Some(self.preprocessor_config.clone())
    }
    fn get_processor(&self) -> Arc<dyn super::Processor> {
        self.processor.clone()
    }
}

impl IsqPipelineMixin for VisionPipeline {
    fn re_isq_model(&mut self, dtype: IsqType) -> Result<()> {
        let device = self.device().clone();
        self.model
            .quantize(
                Some(dtype),
                device,
                self.topology.as_ref(),
                self.silent,
                self.imatrix.as_ref().map(ImatrixDataSource::File),
                IsqOrganization::Default,
                None,
                UqffFullSer {
                    tokenizer: &self.tokenizer,
                    template_filename: &self.template_filename,
                    generation_config: self.generation_config.as_ref(),
                    config: self.config.clone(),
                    processor_filename: &self.processor_filename,
                    preprocessor_filename: &self.preprocessor_filename,
                },
                Arc::new(MultiProgress::new()),
            )
            .map_err(anyhow::Error::msg)
    }
}

impl CacheManagerMixin for VisionPipeline {
    fn clone_in_cache(&self, seqs: &mut [&mut Sequence]) {
        if matches!(self.model.cache(), EitherCache::Full(_)) {
            FullCacheManager.clone_in_cache(self, seqs, false)
        } else {
            NormalCacheManager.clone_in_cache(self, seqs, false)
        }
    }
    fn clone_out_cache(&self, seqs: &mut [&mut Sequence]) {
        if matches!(self.model.cache(), EitherCache::Full(_)) {
            FullCacheManager.clone_out_cache(self, seqs, false)
        } else {
            NormalCacheManager.clone_out_cache(self, seqs, false)
        }
    }
    fn set_none_cache(
        &self,
        seqs: &mut [&mut Sequence],
        reset_non_granular: bool,
        modify_draft_cache: bool,

        load_preallocated_cache: bool,
    ) {
        if matches!(self.model.cache(), EitherCache::Full(_)) {
            FullCacheManager.set_none_cache(self, seqs, modify_draft_cache, false);
        } else {
            NormalCacheManager.set_none_cache(
                self,
                seqs,
                modify_draft_cache,
                load_preallocated_cache,
            );
        }
        if reset_non_granular {
            self.reset_non_granular_state()
        }
    }
    fn cache(&self) -> &EitherCache {
        self.model.cache()
    }
}

impl MetadataMixin for VisionPipeline {
    fn device(&self) -> Device {
        self.model.device().clone()
    }
    fn get_metadata(&self) -> Arc<GeneralMetadata> {
        self.metadata.clone()
    }
    fn name(&self) -> String {
        self.model_id.clone()
    }
    fn reset_non_granular_state(&self) {}
    fn tokenizer(&self) -> Option<Arc<Tokenizer>> {
        Some(self.tokenizer.clone())
    }
    fn device_mapper(&self) -> Option<&dyn DeviceMapper> {
        Some(&*self.mapper)
    }
}

#[async_trait::async_trait]
impl Pipeline for VisionPipeline {
    fn forward_inputs(
        &mut self,
        inputs: Box<dyn Any>,
        return_raw_logits: bool,
    ) -> candle_core::Result<ForwardInputsResult> {
        let ModelInputs {
            input_ids,
            seqlen_offsets,
            context_lens,
            position_ids,
            pixel_values,
            model_specific_args,
            paged_attn_meta,
            flash_meta,
        } = *inputs.downcast::<ModelInputs>().expect("Downcast failed.");
        let metadata = self.get_metadata();
        let paged_attn_meta = match (&metadata.cache_engine, &paged_attn_meta) {
            (Some(engine), Some(meta)) => Some((engine.get_kv_cache().clone(), meta)),
            (Some(_), None) => {
                // This can happen if Rust-side user code is wrong
                candle_core::bail!("Forward step expected a PagedAttention input metadata. This was not provided, please ensure that the scheduler config is correctly configured for PagedAttention.")
            }
            (None, Some(_)) => {
                // This should never happen but we handle it anyway
                candle_core::bail!("Forward step got a PagedAttention input metadata but there is no cache engine. Please raise an issue.")
            }
            (None, None) => None,
        };
        #[cfg(feature = "metal")]
        let logits = objc::rc::autoreleasepool(|| {
            self.model.forward(
                &input_ids,
                pixel_values,
                &seqlen_offsets,
                context_lens,
                position_ids,
                model_specific_args,
                paged_attn_meta,
                &flash_meta,
            )
        })?;
        #[cfg(not(feature = "metal"))]
        let logits = self.model.forward(
            &input_ids,
            pixel_values,
            &seqlen_offsets,
            context_lens,
            position_ids,
            model_specific_args,
            paged_attn_meta,
            &flash_meta,
        )?;
        if return_raw_logits {
            Ok(ForwardInputsResult::RawLogits { logits })
        } else {
            Ok(ForwardInputsResult::CausalGeneration { logits })
        }
    }
    async fn sample_causal_gen(
        &self,
        seqs: &mut [&mut Sequence],
        logits: Vec<Tensor>,
        prefix_cacher: &mut PrefixCacheManagerV2,
        disable_eos_stop: bool,
        rng: Arc<std::sync::Mutex<Isaac64Rng>>,
    ) -> Result<(), candle_core::Error> {
        sample_and_add_toks(self, seqs, logits, prefix_cacher, disable_eos_stop, rng).await
    }
    fn category(&self) -> ModelCategory {
        let has_conv2d = self.model.has_conv2d();
        ModelCategory::Vision {
            has_conv2d,
            prefixer: self.prefixer.clone(),
        }
    }
}

impl AnyMoePipelineMixin for VisionPipeline {
    fn amoe_finish_training(&mut self, gate_model_id: Option<String>) -> candle_core::Result<()> {
        self.model.finish_training(gate_model_id)
    }
    fn amoe_layer_vars(&self) -> Vec<Vec<Var>> {
        self.model.get_vars()
    }
    fn amoe_base_model_trainable_params(&self) -> usize {
        self.model.trainable_params()
    }
    fn amoe_take_cached_gating_outputs(&mut self) -> Vec<Tensor> {
        self.model.take_cached_gating_outputs()
    }
    fn amoe_create_layers(
        &mut self,
        model_ids: Vec<String>,
        token: &TokenSource,
        revision: Option<String>,
        match_regex: &str,
        config: crate::amoe::AnyMoeConfig,
        dtype: candle_core::DType,
        dev: &Device,
        (prefix, mlp): (String, String),
        layers: Vec<usize>,
        expert_type: AnyMoeExpertType,
        silent: bool,
        gate_model_id: Option<String>,
    ) -> candle_core::Result<()> {
        let mut vbs = Vec::new();
        // Precompile regex here
        let regex = Regex::new(match_regex).map_err(candle_core::Error::msg)?;
        for model_id in model_ids {
            let model_id_str = &model_id;
            let model_id = Path::new(&model_id);

            let api = {
                let cache = GLOBAL_HF_CACHE.get().cloned().unwrap_or_default();
                let mut api = ApiBuilder::from_cache(cache)
                    .with_progress(!silent)
                    .with_token(get_token(token).map_err(candle_core::Error::msg)?);
                if let Ok(x) = std::env::var("HF_HUB_CACHE") {
                    api = api.with_cache_dir(x.into());
                }
                api.build().map_err(candle_core::Error::msg)?
            };
            let revision = revision.clone().unwrap_or("main".to_string());
            let api = Arc::new(api.repo(Repo::with_revision(
                model_id_str.clone(),
                RepoType::Model,
                revision.clone(),
            )));

            let mut filenames = vec![];
            let dir_list = api_dir_list(&api, model_id).map_err(candle_core::Error::msg)?;
            for rfilename in dir_list.iter().filter(|x| x.ends_with(".safetensors")) {
                filenames.push(
                    api_get_file(&api, rfilename, model_id).map_err(candle_core::Error::msg)?,
                );
            }

            let regex = regex.clone();
            let match_regex_clone = match_regex.to_string();
            let layers_clone = layers.clone();
            let vb = from_mmaped_safetensors(
                filenames,
                vec![],
                Some(dtype),
                dev,
                vec![None],
                silent,
                None,
                move |key| {
                    if regex.is_match(&key) {
                        // Idx of the last char of the layer id, +1
                        // Assumes N.MLP
                        let last_layer_idx = key.find(&match_regex_clone).unwrap() - 1;
                        let first_layer_idx = key[..last_layer_idx].rfind('.').unwrap();
                        let layer_n = key[first_layer_idx + 1..last_layer_idx]
                            .parse::<usize>()
                            .unwrap();
                        layers_clone.contains(&layer_n) || layers_clone.is_empty()
                    } else {
                        false
                    }
                },
                Arc::new(|_| DeviceForLoadTensor::Base),
            )?;
            vbs.push(vb);
        }

        let gate_vb = if let Some(gate_model_id) = gate_model_id {
            let model_id_str = &gate_model_id;
            let model_id = Path::new(&gate_model_id);

            let api = {
                let cache = GLOBAL_HF_CACHE.get().cloned().unwrap_or_default();
                let mut api = ApiBuilder::from_cache(cache)
                    .with_progress(!silent)
                    .with_token(get_token(token).map_err(candle_core::Error::msg)?);
                if let Ok(x) = std::env::var("HF_HUB_CACHE") {
                    api = api.with_cache_dir(x.into());
                }
                api.build().map_err(candle_core::Error::msg)?
            };
            let revision = revision.clone().unwrap_or("main".to_string());
            let api = Arc::new(api.repo(Repo::with_revision(
                model_id_str.clone(),
                RepoType::Model,
                revision.clone(),
            )));

            let mut gate_filenames = vec![];
            let dir_list = api_dir_list(&api, model_id).map_err(candle_core::Error::msg)?;
            for rfilename in dir_list.iter().filter(|x| x.ends_with(".safetensors")) {
                gate_filenames.push(
                    api_get_file(&api, rfilename, model_id).map_err(candle_core::Error::msg)?,
                );
            }
            assert_eq!(
                gate_filenames.len(),
                1,
                "Gate model ID must contain only one .safetensors file"
            );

            let vb = from_mmaped_safetensors(
                gate_filenames.clone(),
                vec![],
                Some(dtype),
                dev,
                vec![None],
                silent,
                None,
                |_| true,
                Arc::new(|_| DeviceForLoadTensor::Base),
            )?;
            info!(
                "Loaded gating layers from `{}`",
                gate_filenames[0].display()
            );
            Some(vb)
        } else {
            None
        };

        self.model
            .create_anymoe_layers(vbs, config, (prefix, mlp), layers, expert_type, gate_vb)
    }
    fn amoe_supported(&self) -> bool {
        self.model.amoe_supported()
    }
}<|MERGE_RESOLUTION|>--- conflicted
+++ resolved
@@ -3,24 +3,12 @@
 use super::isq::ImatrixDataSource;
 use super::isq::UqffFullSer;
 use super::{
-<<<<<<< HEAD
     AdapterActivationMixin, AnyMoePipelineMixin, CacheManager, CacheManagerMixin, EitherCache,
     ForwardInputsResult, GeneralMetadata, Idefics2Loader, Idefics3Loader, IsqPipelineMixin,
     LLaVALoader, LLaVANextLoader, Loader, MetadataMixin, MiniCpmOLoader, ModelCategory, ModelKind,
     ModelPaths, Phi3VLoader, Phi4MMLoader, PreProcessingMixin, Processor, Qwen2VLLoader,
     TokenSource, VLlamaLoader, VisionLoaderType, VisionModel, VisionModelLoader,
     VisionPromptPrefixer,
-=======
-    get_model_paths, get_xlora_paths, AdapterKind, AnyMoePipelineMixin, CacheManager,
-    CacheManagerMixin, EitherCache, ForwardInputsResult, Gemma3Loader, GeneralMetadata,
-    IsqPipelineMixin, Loader, MetadataMixin, MiniCpmOLoader, ModelCategory, ModelKind, ModelPaths,
-    Phi4MMLoader, PreProcessingMixin, Processor, Qwen2VLLoader, TokenSource, VLlama4Loader,
-    VLlamaLoader, VisionModel, VisionModelLoader, VisionPromptPrefixer,
-};
-use super::{
-    Idefics2Loader, Idefics3Loader, LLaVALoader, LLaVANextLoader, Mistral3Loader, Phi3VLoader,
-    Qwen2_5VLLoader, VisionLoaderType,
->>>>>>> 98ce4ffa
 };
 use crate::device_map::{self, DeviceMapper};
 use crate::distributed::{self, WorkerTransferData};
@@ -29,28 +17,26 @@
 use crate::pipeline::llg::build_tok_env;
 use crate::pipeline::sampling::sample_and_add_toks;
 use crate::pipeline::text_models_inputs_processor::make_prompt_chunk;
-<<<<<<< HEAD
-use crate::pipeline::{get_chat_template, ChatTemplate, IsqOrganization};
-=======
 use crate::pipeline::{get_chat_template, ChatTemplate, IsqOrganization, LocalModelPaths};
 use crate::prefix_cacher::PrefixCacheManagerV2;
->>>>>>> 98ce4ffa
 use crate::sequence::Sequence;
-use crate::utils::{
-    tokenizer::get_tokenizer, tokens::get_token, varbuilder_utils::from_mmaped_safetensors,
-};
+use crate::utils::tokenizer::get_tokenizer;
+use crate::utils::varbuilder_utils::DeviceForLoadTensor;
+use crate::utils::{tokens::get_token, varbuilder_utils::from_mmaped_safetensors};
+use crate::vision_models::preprocessor_config::PreProcessorConfig;
+use crate::vision_models::processor_config::ProcessorConfig;
+use crate::vision_models::ModelInputs;
 use crate::vision_models::{
     preprocessor_config::PreProcessorConfig, processor_config::ProcessorConfig, ModelInputs,
 };
 use crate::{
-<<<<<<< HEAD
-    vision_normal_model_loader, AnyMoeExpertType, DeviceMapSetting, Ordering, PagedAttentionConfig,
-    Pipeline, Topology, TryIntoDType,
-=======
     api_dir_list, api_get_file, get_paths, get_uqff_paths, vision_normal_model_loader,
     vision_normal_model_loader_sharded, AnyMoeExpertType, DeviceMapSetting, Ordering,
     PagedAttentionConfig, Pipeline, Topology, TryIntoDType, GLOBAL_HF_CACHE,
->>>>>>> 98ce4ffa
+};
+use crate::{
+    vision_normal_model_loader, AnyMoeExpertType, DeviceMapSetting, Ordering, PagedAttentionConfig,
+    Pipeline, Topology, TryIntoDType,
 };
 
 use crate::prefix_cacher_v2::PrefixCacheManagerV2;
@@ -223,24 +209,18 @@
         in_situ_quant: Option<IsqType>,
         paged_attn_config: Option<PagedAttentionConfig>,
     ) -> Result<Arc<Mutex<dyn Pipeline + Send + Sync>>> {
-<<<<<<< HEAD
+        let cache = self
+            .hf_cache_path
+            .clone()
+            .map(Cache::new)
+            .unwrap_or_default();
+        GLOBAL_HF_CACHE.get_or_init(|| cache);
         let paths: Box<dyn ModelPaths> = get_paths(
             self.model_id.clone(),
             self.tokenizer_json.as_deref(),
             self.xlora_model_id.as_deref(),
             self.xlora_order.as_ref(),
             self.chat_template.as_deref(),
-=======
-        let cache = self
-            .hf_cache_path
-            .clone()
-            .map(Cache::new)
-            .unwrap_or_default();
-        GLOBAL_HF_CACHE.get_or_init(|| cache);
-
-        let paths: anyhow::Result<Box<dyn ModelPaths>> = get_paths!(
-            LocalModelPaths,
->>>>>>> 98ce4ffa
             &token_source,
             revision.clone(),
             None,
