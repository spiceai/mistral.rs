--- conflicted
+++ resolved
@@ -30,15 +30,10 @@
         Ok(Self { tool_choice })
     }
 
-<<<<<<< HEAD
-    // Checks if the the `message_prefix` could be a tool call.
-    // If false, either [`ToolChoice::None`] was selected, or the prefix could not match.
-=======
     // Checks if the the `message_prefix` could be a tool call. If false, either
     // [`ToolChoice::None`] was selected, or the prefix could not match.
     //
     // If the start of a message could be a tool call, then it looks like an incomplete JSON of a given structure, e.g. `{"name": "foo", "param`.
->>>>>>> 40ac0272
     //
     // Returns a tuple of `(could_be_tool, is_complete_tool)`.
     pub fn prefix_could_be_tool(&self, message_prefix: &str) -> (bool, bool) {
@@ -142,8 +137,6 @@
         Err(e) if e.is_eof() => (true, false),
         _ => (false, false),
     }
-<<<<<<< HEAD
-=======
 }
 
 /// Takes raw UTf8 text and parses any possible tool calls from it.
@@ -164,5 +157,4 @@
         }
     };
     Ok((text_new, tool_calls))
->>>>>>> 40ac0272
 }