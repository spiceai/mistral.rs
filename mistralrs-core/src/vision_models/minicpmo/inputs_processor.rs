--- conflicted
+++ resolved
@@ -217,8 +217,6 @@
 
                 let final_text = text_chunks.join("");
 
-<<<<<<< HEAD
-=======
                 let input_ids = tokenizer
                     .encode_fast(final_text.clone(), false)
                     .unwrap()
@@ -232,7 +230,6 @@
                     seq.has_changed_prompt = true;
                 }
 
->>>>>>> 7882cba2
                 let image_bounds = {
                     let im_start_id = tokenizer
                         .encode_fast(
@@ -275,17 +272,6 @@
                         .unwrap()
                         .get_ids()[0];
 
-<<<<<<< HEAD
-                    let input_ids = tokenizer
-                        .encode_fast(final_text, false)
-                        .unwrap()
-                        .get_ids()
-                        .to_vec();
-
-                    seq.set_toks_and_reallocate(input_ids.clone(), paged_attn_metadata.as_mut());
-
-=======
->>>>>>> 7882cba2
                     let image_start_idx = input_ids
                         .iter()
                         .enumerate()
