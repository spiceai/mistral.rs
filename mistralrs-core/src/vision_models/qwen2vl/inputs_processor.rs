--- conflicted
+++ resolved
@@ -368,11 +368,7 @@
             let mut all_continuous_vid_pad = Vec::new();
             for (detok, seq) in detok_seqs.into_iter().zip(input_seqs.iter_mut()) {
                 let toks = tokenizer
-<<<<<<< HEAD
-                    .encode_fast(detok, false)
-=======
                     .encode_fast(detok.clone(), false)
->>>>>>> 7882cba2
                     .expect("Detokenization failed!");
                 let ids = toks.get_ids().to_vec();
 
@@ -399,11 +395,6 @@
                     .to_vec();
                 let continuous_vid_pad = find_sequences(&ids, vid_pad[0]);
                 all_continuous_vid_pad.push(continuous_vid_pad);
-<<<<<<< HEAD
-
-                seq.set_toks_and_reallocate(ids, paged_attn_metadata.as_mut());
-=======
->>>>>>> 7882cba2
             }
 
             let mut input_ids_searching = Vec::new();
