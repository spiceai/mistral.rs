--- conflicted
+++ resolved
@@ -185,14 +185,8 @@
                 // - The sequence is gone
                 // - We should reset the state then, including draft.
                 p.set_none_cache($seq_slice, true, true, false);
-<<<<<<< HEAD
-                if let Err(e) = get_mut_arcmutex!($prefix_cacher).evict_all_to_cpu() {
-                    error!("{} - Failed to evict prefix caches from CPU: {:?}", $stage, &e);
-                }
-=======
                 get_mut_arcmutex!($prefix_cacher).evict_all_to_cpu().unwrap();
 
->>>>>>> 7882cba2
                 continue $label;
             }
         }
