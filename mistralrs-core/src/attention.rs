#![allow(clippy::cast_precision_loss)]

#[cfg(feature = "metal")]
use std::sync::atomic::AtomicUsize;

<<<<<<< HEAD
use crate::{
    cublaslt::CUBLASLT_HANDLE, cuda::SUPPORTS_ATTN_SOFTMAX,
    pipeline::text_models_inputs_processor::FlashParams, MemoryUsage,
};
=======
use crate::{pipeline::text_models_inputs_processor::FlashParams, MemoryUsage};
>>>>>>> 98ce4ffa

use candle_core::{Device, Result, Tensor};
use mistralrs_quant::MatMul;

#[cfg(feature = "flash-attn")]
fn flash_attn(
    q: &Tensor,
    k: &Tensor,
    v: &Tensor,
    flash_params: Option<&crate::pipeline::text_models_inputs_processor::FlashParams>,
    sdpa_params: &SdpaParams,
) -> Result<Tensor> {
    let (_b_sz, _n_attn_heads, seq_len, _head_dim) = q.dims4()?;
    let causal = seq_len > 1;

    use crate::pipeline::text_models_inputs_processor::FlashParams;

    if let Some(FlashParams {
        max_q,
        max_k,
        cumulative_seqlens_q,
        cumulative_seqlens_k,
    }) = flash_params
    {
        let qshape = q.shape();
        let q = q.flatten_to(1)?;
        let k = k.flatten_to(1)?;
        let v = v.flatten_to(1)?;

        let window_size_left = sdpa_params.sliding_window;
        let window_size_right = if causal { Some(0) } else { None };

        let cumulative_seqlens_q = &cumulative_seqlens_q[&q.device().location()];
        let cumulative_seqlens_k = &cumulative_seqlens_k[&q.device().location()];

        candle_flash_attn::flash_attn_varlen_windowed_softcap(
            &q,
            &k,
            &v,
            cumulative_seqlens_q,
            cumulative_seqlens_k,
            *max_q as usize,
            *max_k as usize,
            sdpa_params.softmax_scale,
            sdpa_params.softcap,
            window_size_left,
            window_size_right,
        )?
        .reshape(qshape)
    } else {
        candle_flash_attn::flash_attn_softcap(
            q,
            k,
            v,
            sdpa_params.softmax_scale,
            sdpa_params.softcap,
            causal,
        )
    }
}

#[cfg(feature = "flash-attn-v3")]
fn flash_attn(
    q: &Tensor,
    k: &Tensor,
    v: &Tensor,
    flash_params: Option<&crate::pipeline::text_models_inputs_processor::FlashParams>,
    sdpa_params: &SdpaParams,
) -> Result<Tensor> {
    let (_b_sz, _n_attn_heads, seq_len, _head_dim) = q.dims4()?;
    let causal = seq_len > 1;

    use crate::pipeline::text_models_inputs_processor::FlashParams;

    if let Some(FlashParams {
        max_q,
        max_k,
        cumulative_seqlens_q,
        cumulative_seqlens_k,
    }) = flash_params
    {
        let qshape = q.shape();
        let q = q.flatten_to(1)?;
        let k = k.flatten_to(1)?;
        let v = v.flatten_to(1)?;

        let window_size_left = sdpa_params.sliding_window;
        let window_size_right = if causal { Some(0) } else { None };

        let cumulative_seqlens_q = &cumulative_seqlens_q[&q.device().location()];
        let cumulative_seqlens_k = &cumulative_seqlens_k[&q.device().location()];

        candle_flash_attn_v3::flash_attn_varlen_windowed(
            &q,
            &k,
            &v,
            cumulative_seqlens_q,
            cumulative_seqlens_k,
            *max_q as usize,
            *max_k as usize,
            sdpa_params.softmax_scale,
            window_size_left,
            window_size_right,
            true,
        )?
        .reshape(qshape)
    } else {
        candle_flash_attn_v3::flash_attn(q, k, v, sdpa_params.softmax_scale, causal, true)
    }
}

#[cfg(not(any(feature = "flash-attn", feature = "flash-attn-v3")))]
fn flash_attn(
    _: &Tensor,
    _: &Tensor,
    _: &Tensor,
    _: Option<&crate::pipeline::text_models_inputs_processor::FlashParams>,
    _: &SdpaParams,
) -> Result<Tensor> {
    unimplemented!("Compile with `--features flash-attn` or `--features flash-attn-v3`.")
}

fn repeat_kv(x: Tensor, n_rep: usize) -> Result<Tensor> {
    if n_rep == 1 {
        Ok(x)
    } else {
        let (b_sz, n_kv_head, seq_len, head_dim) = x.dims4()?;
        Tensor::cat(&vec![&x; n_rep], 2)?.reshape((b_sz, n_kv_head * n_rep, seq_len, head_dim))
    }
}

<<<<<<< HEAD
=======
fn supports_attn_softmax() -> Result<bool> {
    #[cfg(feature = "metal")]
    {
        use std::sync::atomic::Ordering;
        let cache = METAL_VERSION_CACHE.load(Ordering::Relaxed);

        let version = if cache != usize::MAX {
            cache
        } else {
            // echo "__METAL_VERSION__" | xcrun -sdk macosx metal -E -x metal -P -

            use std::process::{Command, Stdio};

            // Create the `echo` command and pipe its output into `xcrun`
            let mut echo = Command::new("echo")
                .arg("__METAL_VERSION__")
                .stdout(Stdio::piped())
                .spawn()
                .expect("Failed to start echo command");

            echo.wait()?;

            // Run the `xcrun` command, taking input from the `echo` command's output
            let output = Command::new("xcrun")
                .arg("-sdk")
                .arg("macosx")
                .arg("metal")
                .arg("-E")
                .arg("-x")
                .arg("metal")
                .arg("-P")
                .arg("-")
                .stdin(echo.stdout.unwrap())
                .output()
                .expect("Failed to run xcrun command");

            // Handle the output
            if output.status.success() {
                let version = String::from_utf8_lossy(&output.stdout)
                    .split('\n')
                    .nth(1)
                    .unwrap()
                    .trim()
                    .to_string()
                    .parse::<usize>()
                    .unwrap();
                METAL_VERSION_CACHE.store(version, Ordering::Relaxed);
                version
            } else {
                let stderr = String::from_utf8_lossy(&output.stderr);
                panic!("Error:\n{}", stderr);
            }
        };
        // Attn softmax is only supported for metal >= 310
        Ok(version >= 310)
    }

    #[cfg(not(feature = "metal"))]
    Ok(true)
}

/// Not *really* sure why this is necessary but it is.
fn maybe_synchronize(device: &Device) -> Result<()> {
    // If less that 4 GB available, synchronize
    if MemoryUsage.get_memory_available(device)? < 4 * 1024 * (1024 * 1024) {
        device.synchronize()?;
    }
    Ok(())
}

>>>>>>> 98ce4ffa
/// Computes softmax(QK^T*sqrt(d_k))V
fn naive_sdpa(
    q: &Tensor,
    k: &Tensor,
    v: &Tensor,
    mask: Option<&Tensor>,
    sdpa_params: &SdpaParams,
) -> Result<Tensor> {
    maybe_synchronize(q.device())?;

    // Use faster softmax if mask is rank 2 or it's rank 3
    if mask.is_some_and(|mask| mask.rank() == 2 || mask.rank() == 3) && SUPPORTS_ATTN_SOFTMAX {
        let mask = match mask {
            Some(mask) if mask.rank() == 3 || mask.rank() == 2 => mask.clone(),
            _ => candle_core::bail!("unsupported mask {mask:?}"),
        };

        let mut att = MatMul.matmul(q, &k.t()?)?;

        candle_nn::ops::inplace_attn_softmax_last_dim(
            &mut att,
            &mask.contiguous()?,
            sdpa_params.softmax_scale / sdpa_params.softcap.unwrap_or(1.0),
        )?;

        if let Some(softcap) = sdpa_params.softcap {
            att = (att.tanh()? * softcap as f64)?;
        }

        MatMul.matmul(&att, v)
    } else if let Some(mask) = mask {
        let mut att = MatMul.matmul_affine_mul(q, &k.t()?, sdpa_params.softmax_scale.into())?;
        if let Some(softcap) = sdpa_params.softcap {
            att = (att / softcap as f64)?;
            att = att.tanh()?;
            att = (att * softcap as f64)?;
        }

        att = att.broadcast_add(mask)?;
        candle_nn::ops::inplace_softmax_last_dim(&mut att)?;

        MatMul.matmul(&att, v)
    } else {
        let mut att = MatMul.matmul_affine_mul(q, &k.t()?, sdpa_params.softmax_scale.into())?;
        if let Some(softcap) = sdpa_params.softcap {
            att = (att / softcap as f64)?;
            att = att.tanh()?;
            att = (att * softcap as f64)?;
        }

        candle_nn::ops::inplace_softmax_last_dim(&mut att)?;
        MatMul.matmul(&att, v)
    }
}

pub struct SdpaParams {
    pub n_kv_groups: usize,
    pub use_flash_attn: bool,
    pub softcap: Option<f32>,
    pub softmax_scale: f32,
    pub sliding_window: Option<usize>,
}

pub struct Sdpa;

impl Sdpa {
    /// Computes softmax(QK^T*sqrt(d_k))V
    ///
    /// Inputs:
    /// - q: (b_sz, n_attn_heads, q_len, head_dim)
    /// - k: (b_sz, n_kv_heads, q_len, head_dim)
    /// - v: (b_sz, n_kv_heads, q_len, head_dim)
    ///
    /// The attention implementation is dispatched as follows:
    /// 1) If `use_flash_attn == true` (CUDA), use a flash attention V2 kernel
    /// 2) If decoding and using a Metal device, use a fused kkernel
    /// 2) Otherwise, use the "naive" SDPA implementation (with optimized mask+softmax+scale application)
    #[allow(unused_variables, clippy::too_many_arguments)]
    pub fn run_attention(
        &self,
        q: &Tensor,
        k: &Tensor,
        v: &Tensor,
        mask: Option<&Tensor>,
        flash_params: Option<&FlashParams>,
        sdpa_params: &SdpaParams,
    ) -> Result<Tensor> {
        let (b_sz, n_attn_heads, seq_len, head_dim) = q.dims4()?;
        let (_, _, _, k_head_dim) = k.dims4()?;
        let (_, _, _, v_head_dim) = v.dims4()?;
        if sdpa_params.use_flash_attn && q.device().is_cuda() {
            // flash-attn expects (b_sz, seq_len, nheads, head_dim)
            let q = q.transpose(1, 2)?;
            let k = k.transpose(1, 2)?;
            let v = v.transpose(1, 2)?;
            return flash_attn(&q, &k, &v, flash_params, sdpa_params)?.transpose(1, 2);
        }

        // We can use Metal SDPA (vector/full) if the mask is the correct size and head dims match.
        // If the mask is provided, then softcapping isn't allowed - default back to naive SDPA
        // Softcapping is implemented for vector SDPA.
        let all_head_dims_match = head_dim == k_head_dim && k_head_dim == v_head_dim;
        let tgt_mask_shape = vec![b_sz, n_attn_heads, seq_len, k.dim(2)?];
        let can_use_mask = mask.is_none_or(|mask| {
            mask.layout().broadcast_as(tgt_mask_shape.clone()).is_ok()
                && sdpa_params.softcap.is_none_or(|x| x == 1.0)
        });
        let valid_head_dims: &[usize] = if can_use_mask && mask.is_some() {
            &[64, 80, 128]
        } else {
            &[32, 64, 96, 128, 256]
        };
        if [q, k, v].into_iter().all(|x| x.device().is_metal())
            && all_head_dims_match
            && valid_head_dims.contains(&head_dim)
            && can_use_mask
        {
            let mask = match mask {
                Some(mask) => Some(mask.broadcast_as(tgt_mask_shape)?),
                None => None,
            };
            return candle_nn::ops::sdpa(
                q,
                k,
                v,
                mask.as_ref(),
                false,
                sdpa_params.softmax_scale,
                sdpa_params.softcap.unwrap_or(1.0),
            );
        }

        let k = repeat_kv(k.clone(), sdpa_params.n_kv_groups)?;
        let v = repeat_kv(v.clone(), sdpa_params.n_kv_groups)?;

        if mask.is_some_and(|x| x.rank() == 2) || mistralrs_quant::distributed::use_nccl() {
            return naive_sdpa(q, &k, &v, mask, sdpa_params);
        }

        // TODO: bench?
        #[allow(unused)]
        if let (Device::Cuda(_), Some(cublaslt)) = (
            q.device(),
            *mistralrs_quant::cublaslt::CUBLASLT_HANDLE.lock().unwrap(),
        ) {
            #[cfg(feature = "cuda")]
            {
                maybe_synchronize(q.device())?;

                // cuBLASLt batch matmul implementation requires inputs to be dims3
                let k = k.flatten(0, 1)?;
                let q = q.flatten(0, 1)?;
                let v = v.flatten(0, 1)?;
                let attention_bias = match mask {
                    Some(mask) if mask.rank() == 3 && mask.dims()[0] == 1 => {
                        Some(mask.repeat((n_attn_heads, 1, 1))?)
                    }
                    Some(mask) if mask.rank() == 3 => Some(mask.clone()),
                    Some(mask) if mask.rank() == 4 => Some(mask.flatten(0, 1)?),
                    Some(mask) => {
                        candle_core::bail!("cublaslt attn mask: rank must be 3 or 4")
                    }
                    None => None,
                };

                // If attention_bias is set, we fuse the add by giving it as the output matrix
                // and setting beta to 1.0
                let beta = match attention_bias.is_some() {
                    true => Some(1.0),
                    false => None,
                };

                // Batch matrix multiplication
                // Fuse softmax scale and attention_bias add
                let mut attention_scores = cublaslt.batch_matmul(
                    &k,
                    &q,
                    attention_bias.as_ref(),
                    Some(sdpa_params.softmax_scale / sdpa_params.softcap.unwrap_or(1.0)),
                    beta,
                    None,
                    None,
                )?;
                if let Some(softcap) = sdpa_params.softcap {
                    attention_scores = (attention_scores.tanh()? * softcap as f64)?;
                }
                candle_nn::ops::inplace_softmax_last_dim(&mut attention_scores)?;

                let context_layer = cublaslt.batch_matmul(
                    &v.t()?.contiguous().unwrap(),
                    &attention_scores,
                    // We save one allocation
                    Some(&q),
                    None,
                    None,
                    None,
                    None,
                )?;

                // Reshape to dims4
                context_layer.reshape((b_sz, n_attn_heads, seq_len, v_head_dim))
            }
            #[cfg(not(feature = "cuda"))]
            {
                candle_core::bail!("`cuda` feature is not enabled")
            }
        } else {
            naive_sdpa(q, &k, &v, mask, sdpa_params)
        }
    }
}<|MERGE_RESOLUTION|>--- conflicted
+++ resolved
@@ -3,14 +3,10 @@
 #[cfg(feature = "metal")]
 use std::sync::atomic::AtomicUsize;
 
-<<<<<<< HEAD
 use crate::{
     cublaslt::CUBLASLT_HANDLE, cuda::SUPPORTS_ATTN_SOFTMAX,
     pipeline::text_models_inputs_processor::FlashParams, MemoryUsage,
 };
-=======
-use crate::{pipeline::text_models_inputs_processor::FlashParams, MemoryUsage};
->>>>>>> 98ce4ffa
 
 use candle_core::{Device, Result, Tensor};
 use mistralrs_quant::MatMul;
@@ -142,8 +138,6 @@
     }
 }
 
-<<<<<<< HEAD
-=======
 fn supports_attn_softmax() -> Result<bool> {
     #[cfg(feature = "metal")]
     {
@@ -214,7 +208,6 @@
     Ok(())
 }
 
->>>>>>> 98ce4ffa
 /// Computes softmax(QK^T*sqrt(d_k))V
 fn naive_sdpa(
     q: &Tensor,
