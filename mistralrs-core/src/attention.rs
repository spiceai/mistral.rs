#![allow(clippy::cast_precision_loss)]

#[cfg(feature = "metal")]
use std::sync::atomic::AtomicUsize;

<<<<<<< HEAD
use crate::{
    cuda::SUPPORTS_ATTN_SOFTMAX, pipeline::text_models_inputs_processor::FlashParams, MemoryUsage,
};

use candle_core::{Device, Result, Tensor};
use mistralrs_quant::MatMul;
=======
use crate::{pipeline::text_models_inputs_processor::FlashParams, MemoryUsage};

use candle_core::{Device, Result, Tensor};
use mistralrs_quant::MatMul;

#[cfg(feature = "metal")]
/// Initial, sentinel value is usize::MAX
static METAL_VERSION_CACHE: AtomicUsize = AtomicUsize::new(usize::MAX);
>>>>>>> 7882cba2

#[cfg(feature = "flash-attn")]
fn flash_attn(
    q: &Tensor,
    k: &Tensor,
    v: &Tensor,
    flash_params: Option<&crate::pipeline::text_models_inputs_processor::FlashParams>,
    sdpa_params: &SdpaParams,
) -> Result<Tensor> {
    let (_b_sz, _n_attn_heads, seq_len, _head_dim) = q.dims4()?;
    let causal = seq_len > 1;

    use crate::pipeline::text_models_inputs_processor::FlashParams;

    if let Some(FlashParams {
        max_q,
        max_k,
        cumulative_seqlens_q,
        cumulative_seqlens_k,
    }) = flash_params
    {
        let qshape = q.shape();
        let q = q.flatten_to(1)?;
        let k = k.flatten_to(1)?;
        let v = v.flatten_to(1)?;

        let window_size_left = sdpa_params.sliding_window;
        let window_size_right = if causal { Some(0) } else { None };

        let cumulative_seqlens_q = &cumulative_seqlens_q[&q.device().location()];
        let cumulative_seqlens_k = &cumulative_seqlens_k[&q.device().location()];

        candle_flash_attn::flash_attn_varlen_windowed_softcap(
            &q,
            &k,
            &v,
            cumulative_seqlens_q,
            cumulative_seqlens_k,
            *max_q as usize,
            *max_k as usize,
            sdpa_params.softmax_scale,
            sdpa_params.softcap,
            window_size_left,
            window_size_right,
        )?
        .reshape(qshape)
    } else {
        candle_flash_attn::flash_attn_softcap(
            q,
            k,
            v,
            sdpa_params.softmax_scale,
            sdpa_params.softcap,
            causal,
        )
    }
}

#[cfg(feature = "flash-attn-v3")]
fn flash_attn(
    q: &Tensor,
    k: &Tensor,
    v: &Tensor,
    flash_params: Option<&crate::pipeline::text_models_inputs_processor::FlashParams>,
    sdpa_params: &SdpaParams,
) -> Result<Tensor> {
    let (_b_sz, _n_attn_heads, seq_len, _head_dim) = q.dims4()?;
    let causal = seq_len > 1;

    use crate::pipeline::text_models_inputs_processor::FlashParams;

    if let Some(FlashParams {
        max_q,
        max_k,
        cumulative_seqlens_q,
        cumulative_seqlens_k,
    }) = flash_params
    {
        let qshape = q.shape();
        let q = q.flatten_to(1)?;
        let k = k.flatten_to(1)?;
        let v = v.flatten_to(1)?;

        let window_size_left = sdpa_params.sliding_window;
        let window_size_right = if causal { Some(0) } else { None };

        let cumulative_seqlens_q = &cumulative_seqlens_q[&q.device().location()];
        let cumulative_seqlens_k = &cumulative_seqlens_k[&q.device().location()];

        candle_flash_attn_v3::flash_attn_varlen_windowed(
            &q,
            &k,
            &v,
            cumulative_seqlens_q,
            cumulative_seqlens_k,
            *max_q as usize,
            *max_k as usize,
            sdpa_params.softmax_scale,
            window_size_left,
            window_size_right,
            true,
        )?
        .reshape(qshape)
    } else {
        candle_flash_attn_v3::flash_attn(q, k, v, sdpa_params.softmax_scale, causal, true)
    }
}

#[cfg(not(any(feature = "flash-attn", feature = "flash-attn-v3")))]
fn flash_attn(
    _: &Tensor,
    _: &Tensor,
    _: &Tensor,
    _: Option<&crate::pipeline::text_models_inputs_processor::FlashParams>,
    _: &SdpaParams,
) -> Result<Tensor> {
    unimplemented!("Compile with `--features flash-attn` or `--features flash-attn-v3`.")
}

fn repeat_kv(x: Tensor, n_rep: usize) -> Result<Tensor> {
    if n_rep == 1 {
        Ok(x)
    } else {
        let (b_sz, n_kv_head, seq_len, head_dim) = x.dims4()?;
        Tensor::cat(&vec![&x; n_rep], 2)?.reshape((b_sz, n_kv_head * n_rep, seq_len, head_dim))
    }
}

/// Not *really* sure why this is necessary but it is.
fn maybe_synchronize(device: &Device) -> Result<()> {
    // If less that 4 GB available, synchronize
    if MemoryUsage.get_memory_available(device)? < 4 * 1024 * (1024 * 1024) {
        device.synchronize()?;
    }
    Ok(())
}

/// Not *really* sure why this is necessary but it is.
fn maybe_synchronize(device: &Device) -> Result<()> {
    // If less that 4 GB available, synchronize
    if MemoryUsage.get_memory_available(device)? < 4 * 1024 * (1024 * 1024) {
        device.synchronize()?;
    }
    Ok(())
}

/// Computes softmax(QK^T*sqrt(d_k))V
fn naive_sdpa(
    q: &Tensor,
    k: &Tensor,
    v: &Tensor,
    mask: Option<&Tensor>,
    sdpa_params: &SdpaParams,
) -> Result<Tensor> {
    maybe_synchronize(q.device())?;

    // Use faster softmax if mask is rank 2 or it's rank 3
    if mask.is_some_and(|mask| mask.rank() == 2 || mask.rank() == 3) && SUPPORTS_ATTN_SOFTMAX {
        let mask = match mask {
            Some(mask) if mask.rank() == 3 || mask.rank() == 2 => mask.clone(),
            _ => candle_core::bail!("unsupported mask {mask:?}"),
        };

        let mut att = MatMul.matmul(q, &k.t()?)?;

        candle_nn::ops::inplace_attn_softmax_last_dim(
            &mut att,
            &mask.contiguous()?,
            sdpa_params.softmax_scale / sdpa_params.softcap.unwrap_or(1.0),
        )?;

        if let Some(softcap) = sdpa_params.softcap {
            att = (att.tanh()? * softcap as f64)?;
        }

        MatMul.matmul(&att, v)
    } else if let Some(mask) = mask {
        let mut att = MatMul.matmul_affine_mul(q, &k.t()?, sdpa_params.softmax_scale.into())?;
        if let Some(softcap) = sdpa_params.softcap {
            att = (att / softcap as f64)?;
            att = att.tanh()?;
            att = (att * softcap as f64)?;
        }

        att = att.broadcast_add(mask)?;
        candle_nn::ops::inplace_softmax_last_dim(&mut att)?;

        MatMul.matmul(&att, v)
    } else {
        let mut att = MatMul.matmul_affine_mul(q, &k.t()?, sdpa_params.softmax_scale.into())?;
        if let Some(softcap) = sdpa_params.softcap {
            att = (att / softcap as f64)?;
            att = att.tanh()?;
            att = (att * softcap as f64)?;
        }

        candle_nn::ops::inplace_softmax_last_dim(&mut att)?;
        MatMul.matmul(&att, v)
    }
}

pub struct SdpaParams {
    pub n_kv_groups: usize,
    pub use_flash_attn: bool,
    pub softcap: Option<f32>,
    pub softmax_scale: f32,
    pub sliding_window: Option<usize>,
}

pub struct Sdpa;

impl Sdpa {
    /// Computes softmax(QK^T*sqrt(d_k))V
    ///
    /// Inputs:
    /// - q: (b_sz, n_attn_heads, q_len, head_dim)
    /// - k: (b_sz, n_kv_heads, q_len, head_dim)
    /// - v: (b_sz, n_kv_heads, q_len, head_dim)
    ///
    /// The attention implementation is dispatched as follows:
    /// 1) If `use_flash_attn == true` (CUDA), use a flash attention V2 kernel
    /// 2) If decoding and using a Metal device, use a fused kkernel
    /// 2) Otherwise, use the "naive" SDPA implementation (with optimized mask+softmax+scale application)
    #[allow(unused_variables, clippy::too_many_arguments)]
    pub fn run_attention(
        &self,
        q: &Tensor,
        k: &Tensor,
        v: &Tensor,
        mask: Option<&Tensor>,
        flash_params: Option<&FlashParams>,
        sdpa_params: &SdpaParams,
    ) -> Result<Tensor> {
        let (b_sz, n_attn_heads, seq_len, head_dim) = q.dims4()?;
        let (_, _, _, k_head_dim) = k.dims4()?;
        let (_, _, _, v_head_dim) = v.dims4()?;
        if sdpa_params.use_flash_attn && q.device().is_cuda() {
            // flash-attn expects (b_sz, seq_len, nheads, head_dim)
            let q = q.transpose(1, 2)?;
            let k = k.transpose(1, 2)?;
            let v = v.transpose(1, 2)?;
            return flash_attn(&q, &k, &v, flash_params, sdpa_params)?.transpose(1, 2);
        }

        // We can use Metal SDPA (vector/full) if the mask is the correct size and head dims match.
        // If the mask is provided, then softcapping isn't allowed - default back to naive SDPA
        // Softcapping is implemented for vector SDPA.
        let all_head_dims_match = head_dim == k_head_dim && k_head_dim == v_head_dim;
        let tgt_mask_shape = vec![b_sz, n_attn_heads, seq_len, k.dim(2)?];
        let can_use_mask = mask.is_none_or(|mask| {
            mask.layout().broadcast_as(tgt_mask_shape.clone()).is_ok()
                && sdpa_params.softcap.is_none_or(|x| x == 1.0)
        });
<<<<<<< HEAD
        let valid_head_dims: &[usize] = if can_use_mask && mask.is_some() {
            &[64, 80, 128]
        } else {
            &[32, 64, 96, 128, 256]
=======
        let valid_head_dims: &[usize] = if seq_len == 1 {
            &[32, 64, 72, 80, 96, 128, 256]
        } else {
            // Not sure why the full kernel doesn't like 256.
            // [32, 64, 72, 80, 96, 128, 256]
            &[32, 64, 72, 80, 96, 128]
>>>>>>> 7882cba2
        };
        if [q, k, v].into_iter().all(|x| x.device().is_metal())
            && all_head_dims_match
            && valid_head_dims.contains(&head_dim)
            && can_use_mask
        {
            let mask = match mask {
                Some(mask) => Some(mask.broadcast_as(tgt_mask_shape)?),
                None => None,
            };
            return candle_nn::ops::sdpa(
                q,
                k,
                v,
                mask.as_ref(),
                false,
                sdpa_params.softmax_scale,
                sdpa_params.softcap.unwrap_or(1.0),
            );
        }

        let k = repeat_kv(k.clone(), sdpa_params.n_kv_groups)?;
        let v = repeat_kv(v.clone(), sdpa_params.n_kv_groups)?;

        if mask.is_some_and(|x| x.rank() == 2) || mistralrs_quant::distributed::use_nccl() {
            return naive_sdpa(q, &k, &v, mask, sdpa_params);
        }

        // TODO: bench?
        #[allow(unused)]
        if let (Device::Cuda(_), Some(cublaslt)) = (
            q.device(),
            *mistralrs_quant::cublaslt::CUBLASLT_HANDLE.lock().unwrap(),
        ) {
            #[cfg(feature = "cuda")]
            {
                maybe_synchronize(q.device())?;

                // cuBLASLt batch matmul implementation requires inputs to be dims3
                let k = k.flatten(0, 1)?;
                let q = q.flatten(0, 1)?;
                let v = v.flatten(0, 1)?;
                let attention_bias = match mask {
                    Some(mask) if mask.rank() == 3 && mask.dims()[0] == 1 => {
                        Some(mask.repeat((n_attn_heads, 1, 1))?)
                    }
                    Some(mask) if mask.rank() == 3 => Some(mask.clone()),
                    Some(mask) if mask.rank() == 4 => Some(mask.flatten(0, 1)?),
                    Some(mask) => {
                        candle_core::bail!("cublaslt attn mask: rank must be 3 or 4")
                    }
                    None => None,
                };

                // If attention_bias is set, we fuse the add by giving it as the output matrix
                // and setting beta to 1.0
                let beta = match attention_bias.is_some() {
                    true => Some(1.0),
                    false => None,
                };

                // Batch matrix multiplication
                // Fuse softmax scale and attention_bias add
                let mut attention_scores = cublaslt.batch_matmul(
                    &k,
                    &q,
                    attention_bias.as_ref(),
                    Some(sdpa_params.softmax_scale / sdpa_params.softcap.unwrap_or(1.0)),
                    beta,
                    None,
                    None,
                )?;
                if let Some(softcap) = sdpa_params.softcap {
                    attention_scores = (attention_scores.tanh()? * softcap as f64)?;
                }
                candle_nn::ops::inplace_softmax_last_dim(&mut attention_scores)?;

                let context_layer = cublaslt.batch_matmul(
                    &v.t()?.contiguous().unwrap(),
                    &attention_scores,
                    // We save one allocation
                    Some(&q),
                    None,
                    None,
                    None,
                    None,
                )?;

                // Reshape to dims4
                context_layer.reshape((b_sz, n_attn_heads, seq_len, v_head_dim))
            }
            #[cfg(not(feature = "cuda"))]
            {
                candle_core::bail!("`cuda` feature is not enabled")
            }
        } else {
            naive_sdpa(q, &k, &v, mask, sdpa_params)
        }
    }
}<|MERGE_RESOLUTION|>--- conflicted
+++ resolved
@@ -3,23 +3,16 @@
 #[cfg(feature = "metal")]
 use std::sync::atomic::AtomicUsize;
 
-<<<<<<< HEAD
 use crate::{
     cuda::SUPPORTS_ATTN_SOFTMAX, pipeline::text_models_inputs_processor::FlashParams, MemoryUsage,
 };
 
 use candle_core::{Device, Result, Tensor};
 use mistralrs_quant::MatMul;
-=======
-use crate::{pipeline::text_models_inputs_processor::FlashParams, MemoryUsage};
-
-use candle_core::{Device, Result, Tensor};
-use mistralrs_quant::MatMul;
 
 #[cfg(feature = "metal")]
 /// Initial, sentinel value is usize::MAX
 static METAL_VERSION_CACHE: AtomicUsize = AtomicUsize::new(usize::MAX);
->>>>>>> 7882cba2
 
 #[cfg(feature = "flash-attn")]
 fn flash_attn(
@@ -146,15 +139,6 @@
         let (b_sz, n_kv_head, seq_len, head_dim) = x.dims4()?;
         Tensor::cat(&vec![&x; n_rep], 2)?.reshape((b_sz, n_kv_head * n_rep, seq_len, head_dim))
     }
-}
-
-/// Not *really* sure why this is necessary but it is.
-fn maybe_synchronize(device: &Device) -> Result<()> {
-    // If less that 4 GB available, synchronize
-    if MemoryUsage.get_memory_available(device)? < 4 * 1024 * (1024 * 1024) {
-        device.synchronize()?;
-    }
-    Ok(())
 }
 
 /// Not *really* sure why this is necessary but it is.
@@ -273,19 +257,12 @@
             mask.layout().broadcast_as(tgt_mask_shape.clone()).is_ok()
                 && sdpa_params.softcap.is_none_or(|x| x == 1.0)
         });
-<<<<<<< HEAD
-        let valid_head_dims: &[usize] = if can_use_mask && mask.is_some() {
-            &[64, 80, 128]
-        } else {
-            &[32, 64, 96, 128, 256]
-=======
         let valid_head_dims: &[usize] = if seq_len == 1 {
             &[32, 64, 72, 80, 96, 128, 256]
         } else {
             // Not sure why the full kernel doesn't like 256.
             // [32, 64, 72, 80, 96, 128, 256]
             &[32, 64, 72, 80, 96, 128]
->>>>>>> 7882cba2
         };
         if [q, k, v].into_iter().all(|x| x.device().is_metal())
             && all_head_dims_match
