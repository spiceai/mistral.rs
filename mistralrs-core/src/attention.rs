#![allow(clippy::cast_precision_loss)]

use crate::{
    cublaslt::CUBLASLT_HANDLE, cuda::SUPPORTS_ATTN_SOFTMAX,
    pipeline::text_models_inputs_processor::FlashParams,
};

use candle_core::{Device, Result, Tensor};
<<<<<<< HEAD
=======
use mistralrs_quant::{get_use_matmul_via_f16, MatMul};
>>>>>>> 75540881

#[cfg(feature = "flash-attn")]
fn flash_attn(
    q: &Tensor,
    k: &Tensor,
    v: &Tensor,
    flash_params: Option<&crate::pipeline::text_models_inputs_processor::FlashParams>,
    sdpa_params: &SdpaParams,
) -> Result<Tensor> {
    let (_b_sz, _n_attn_heads, seq_len, _head_dim) = q.dims4()?;
    let causal = seq_len > 1;

    use crate::pipeline::text_models_inputs_processor::FlashParams;

    if let Some(FlashParams {
        max_q,
        max_k,
        cumulative_seqlens_q,
        cumulative_seqlens_k,
    }) = flash_params
    {
        let qshape = q.shape();
        let q = q.flatten_to(1)?;
        let k = k.flatten_to(1)?;
        let v = v.flatten_to(1)?;

        let window_size_left = sdpa_params.sliding_window;
        let window_size_right = if causal { Some(0) } else { None };

        //dbg!(&qshape);
        candle_flash_attn::flash_attn_varlen_windowed_softcap(
            &q,
            &k,
            &v,
            cumulative_seqlens_q,
            cumulative_seqlens_k,
            *max_q as usize,
            *max_k as usize,
            sdpa_params.softmax_scale,
            sdpa_params.softcap,
            window_size_left,
            window_size_right,
        )?
        .reshape(qshape)
    } else {
        candle_flash_attn::flash_attn_softcap(
            q,
            k,
            v,
            sdpa_params.softmax_scale,
            sdpa_params.softcap,
            causal,
        )
    }
}

#[cfg(not(feature = "flash-attn"))]
fn flash_attn(
    _: &Tensor,
    _: &Tensor,
    _: &Tensor,
    _: Option<&crate::pipeline::text_models_inputs_processor::FlashParams>,
    _: &SdpaParams,
) -> Result<Tensor> {
    unimplemented!("Compile with '--features flash-attn'")
}

fn repeat_kv(x: Tensor, n_rep: usize) -> Result<Tensor> {
    if n_rep == 1 {
        Ok(x)
    } else {
        let (b_sz, n_kv_head, seq_len, head_dim) = x.dims4()?;
        Tensor::cat(&vec![&x; n_rep], 2)?.reshape((b_sz, n_kv_head * n_rep, seq_len, head_dim))
    }
}

/// Computes softmax(QK^T*sqrt(d_k))V
fn naive_sdpa(
    q: &Tensor,
    k: &Tensor,
    v: &Tensor,
    mask: Option<&Tensor>,
    sdpa_params: &SdpaParams,
) -> Result<Tensor> {
<<<<<<< HEAD
    #[cfg(feature = "metal")]
    // macOS 13 (Ventura) and later support softmax with attention mask: https://support.apple.com/en-us/102894
    let supports_attn_softmax = true;
=======
    q.device().synchronize()?;

    // Use faster softmax if mask is rank 2 or it's rank 3
    if mask.is_some_and(|mask| mask.rank() == 2 || mask.rank() == 3) && SUPPORTS_ATTN_SOFTMAX {
        let mask = match mask {
            Some(mask) if mask.rank() == 3 || mask.rank() == 2 => mask.clone(),
            _ => candle_core::bail!("unsupported mask {mask:?}"),
        };

        let mut att = MatMul.matmul(q, &k.t()?)?;

        candle_nn::ops::inplace_attn_softmax_last_dim(
            &mut att,
            &mask,
            sdpa_params.softmax_scale / sdpa_params.softcap.unwrap_or(1.0),
        )?;
>>>>>>> 75540881

        if let Some(softcap) = sdpa_params.softcap {
            att = (att.tanh()? * softcap as f64)?;
        }

        MatMul.matmul(&att, v)
    } else if let Some(mask) = mask {
        let mut att = MatMul.matmul_affine_mul(q, &k.t()?, sdpa_params.softmax_scale.into())?;
        if let Some(softcap) = sdpa_params.softcap {
            att = (att / softcap as f64)?;
            att = att.tanh()?;
            att = (att * softcap as f64)?;
        }

        att = att.broadcast_add(mask)?;
        candle_nn::ops::inplace_softmax_last_dim(&mut att)?;
        MatMul.matmul(&att, v)
    } else {
        let mut att = MatMul.matmul_affine_mul(q, &k.t()?, sdpa_params.softmax_scale.into())?;
        if let Some(softcap) = sdpa_params.softcap {
            att = (att / softcap as f64)?;
            att = att.tanh()?;
            att = (att * softcap as f64)?;
        }

        candle_nn::ops::inplace_softmax_last_dim(&mut att)?;
        MatMul.matmul(&att, v)
    }
}

pub struct SdpaParams {
    pub n_kv_groups: usize,
    pub use_flash_attn: bool,
    pub softcap: Option<f32>,
    pub softmax_scale: f32,
    pub sliding_window: Option<usize>,
}

pub struct Sdpa;

impl Sdpa {
    /// Computes softmax(QK^T*sqrt(d_k))V
    ///
    /// Inputs:
    /// - q: (b_sz, n_attn_heads, q_len, head_dim)
    /// - k: (b_sz, n_kv_heads, q_len, head_dim)
    /// - v: (b_sz, n_kv_heads, q_len, head_dim)
    ///
    /// The attention implementation is dispatched as follows:
    /// 1) If `use_flash_attn == true`, use a flash attention V2 kernel
    /// 2) If using CUDA and the cuBLASLt kernel is initialized, then it will use an optimized version.
    /// 3) Otherwise, use the "naive" SDPA implementation.
    #[allow(unused_variables, clippy::too_many_arguments)]
    pub fn run_attention(
        &self,
        q: &Tensor,
        k: &Tensor,
        v: &Tensor,
        mask: Option<&Tensor>,
        flash_params: Option<&FlashParams>,
        sdpa_params: &SdpaParams,
    ) -> Result<Tensor> {
        let (b_sz, n_attn_heads, seq_len, head_dim) = q.dims4()?;
        let (_, _, _, k_head_dim) = k.dims4()?;
        let (_, _, _, v_head_dim) = v.dims4()?;
        if sdpa_params.use_flash_attn && q.device().is_cuda() {
            // flash-attn expects (b_sz, seq_len, nheads, head_dim)
            let q = q.transpose(1, 2)?;
            let k = k.transpose(1, 2)?;
            let v = v.transpose(1, 2)?;
            return flash_attn(&q, &k, &v, flash_params, sdpa_params)?.transpose(1, 2);
        }

        let all_head_dims_match = head_dim == k_head_dim && k_head_dim == v_head_dim;
        if q.device().is_metal() && seq_len == 1 && all_head_dims_match {
            return candle_nn::ops::sdpa(
                q,
                k,
                v,
                sdpa_params.softmax_scale,
                sdpa_params.softcap.unwrap_or(1.0),
            );
        }

        let k = repeat_kv(k.clone(), sdpa_params.n_kv_groups)?;
        let v = repeat_kv(v.clone(), sdpa_params.n_kv_groups)?;
        return naive_sdpa(q, &k, &v, mask, sdpa_params);

        // TODO: bench?
        #[allow(unused)]
        if let (Device::Cuda(_), Some(cublaslt)) = (q.device(), *CUBLASLT_HANDLE.lock().unwrap()) {
            if !get_use_matmul_via_f16() {
                #[cfg(feature = "cuda")]
                {
                    // cuBLASLt batch matmul implementation requires inputs to be dims3
                    let k = k.flatten(0, 1)?;
                    let q = q.flatten(0, 1)?;
                    let v = v.flatten(0, 1)?;
                    let attention_bias = match mask {
                        Some(mask) if mask.rank() == 3 && mask.dims()[0] == 1 => {
                            Some(mask.repeat((n_attn_heads, 1, 1))?)
                        }
                        Some(mask) if mask.rank() == 3 => Some(mask.clone()),
                        Some(mask) if mask.rank() == 4 => Some(mask.flatten(0, 1)?),
                        Some(mask) => {
                            candle_core::bail!("cublaslt attn mask: rank must be 3 or 4")
                        }
                        None => None,
                    };

                    // If attention_bias is set, we fuse the add by giving it as the output matrix
                    // and setting beta to 1.0
                    let beta = match attention_bias.is_some() {
                        true => Some(1.0),
                        false => None,
                    };

                    // Batch matrix multiplication
                    // Fuse softmax scale and attention_bias add
                    let mut attention_scores = cublaslt.batch_matmul(
                        &k,
                        &q,
                        attention_bias.as_ref(),
                        Some(sdpa_params.softmax_scale / sdpa_params.softcap.unwrap_or(1.0)),
                        beta,
                        None,
                        None,
                    )?;
                    if let Some(softcap) = sdpa_params.softcap {
                        attention_scores = (attention_scores.tanh()? * softcap as f64)?;
                    }
                    candle_nn::ops::inplace_softmax_last_dim(&mut attention_scores)?;

                    let context_layer = cublaslt.batch_matmul(
                        &v.t()?.contiguous().unwrap(),
                        &attention_scores,
                        // We save one allocation
                        Some(&q),
                        None,
                        None,
                        None,
                        None,
                    )?;

                    // Reshape to dims4
                    context_layer.reshape((b_sz, n_attn_heads, seq_len, v_head_dim))
                }
                #[cfg(not(feature = "cuda"))]
                {
                    candle_core::bail!("`cuda` feature is not enabled")
                }
            } else {
                // Use the f16 kernels here if quantized (ISQ or GGML), and a large enough prompt
                naive_sdpa(q, &k, &v, mask, sdpa_params)
            }
        } else {
            naive_sdpa(q, &k, &v, mask, sdpa_params)
        }
    }
}<|MERGE_RESOLUTION|>--- conflicted
+++ resolved
@@ -6,10 +6,7 @@
 };
 
 use candle_core::{Device, Result, Tensor};
-<<<<<<< HEAD
-=======
 use mistralrs_quant::{get_use_matmul_via_f16, MatMul};
->>>>>>> 75540881
 
 #[cfg(feature = "flash-attn")]
 fn flash_attn(
@@ -94,11 +91,6 @@
     mask: Option<&Tensor>,
     sdpa_params: &SdpaParams,
 ) -> Result<Tensor> {
-<<<<<<< HEAD
-    #[cfg(feature = "metal")]
-    // macOS 13 (Ventura) and later support softmax with attention mask: https://support.apple.com/en-us/102894
-    let supports_attn_softmax = true;
-=======
     q.device().synchronize()?;
 
     // Use faster softmax if mask is rank 2 or it's rank 3
@@ -115,7 +107,6 @@
             &mask,
             sdpa_params.softmax_scale / sdpa_params.softcap.unwrap_or(1.0),
         )?;
->>>>>>> 75540881
 
         if let Some(softcap) = sdpa_params.softcap {
             att = (att.tanh()? * softcap as f64)?;
