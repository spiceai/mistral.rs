--- conflicted
+++ resolved
@@ -466,11 +466,7 @@
         return_logprobs: bool,
         rng: Arc<Mutex<Isaac64Rng>>,
     ) -> Result<Logprobs> {
-<<<<<<< HEAD
-        let mut argsort_indices = (0..probs.len()).collect::<Vec<_>>();
-=======
-        let argsort_indices: Vec<u32> = logits.arg_sort_last_dim(false)?.to_vec1()?;
->>>>>>> 40ac0272
+        let mut argsort_indices: Vec<u32> = logits.arg_sort_last_dim(false)?.to_vec1()?;
 
         // Sort by descending probability with NaN handling.
         argsort_indices.sort_unstable_by(|&i, &j| match (probs[i].is_nan(), probs[j].is_nan()) {
