--- conflicted
+++ resolved
@@ -352,11 +352,8 @@
             return_raw_logits,
             token_offset: 0,
             eos_tokens,
-<<<<<<< HEAD
-=======
             has_changed_prompt: false,
             total_prompt_time: None,
->>>>>>> 7882cba2
         }
     }
 
@@ -729,11 +726,7 @@
 
         if let Some(ts) = self.prompt_timestamp {
             get_mut_group!(self).total_completion_time = now - ts;
-<<<<<<< HEAD
-            get_mut_group!(self).total_prompt_time = ts - self.timestamp;
-=======
             get_mut_group!(self).total_prompt_time = self.total_prompt_time.unwrap();
->>>>>>> 7882cba2
         }
 
         get_mut_group!(self).total_time = now - self.timestamp;
