#![deny(clippy::cast_possible_truncation, clippy::cast_precision_loss)]
use candle_core::Device;
use cublaslt::setup_cublas_lt_wrapper;
use engine::Engine;
pub use engine::{EngineInstruction, ENGINE_INSTRUCTIONS, TERMINATE_ALL_NEXT_STEP};
pub use lora::Ordering;
pub use pipeline::ModelCategory;
pub use pipeline::Pipeline;
#[cfg(feature = "pyo3_macros")]
use pyo3::exceptions::PyValueError;
use std::time::Instant;
use std::{
    cell::RefCell,
    error::Error,
    fs::OpenOptions,
    io::Write,
    sync::{
        atomic::{self, AtomicBool, AtomicUsize},
        Arc, Mutex, RwLock,
    },
    thread::{self, JoinHandle},
    time::{SystemTime, UNIX_EPOCH},
};
use tokio::sync::mpsc::{channel, Sender};
use tracing::info;
use tracing::warn;

mod cuda;
mod device_map;
mod engine;
mod lora;
mod model_loader;
mod ops;
pub use model_loader::{
    get_auto_device_map_params, get_model_dtype, get_tgt_non_granular_index, LoaderBuilder,
};

mod model_selected;
pub use model_selected::ModelSelected;
pub use toml_selector::{get_toml_selected_model_device_map_params, get_toml_selected_model_dtype};

mod amoe;
mod cublaslt;
#[cfg(not(any(all(feature = "cuda", target_family = "unix"), feature = "metal")))]
mod dummy_paged_attention;
mod gguf;
pub mod layers;
mod layers_masker;
mod layers_utils;
mod models;
#[cfg(any(all(feature = "cuda", target_family = "unix"), feature = "metal"))]
mod paged_attention;
#[cfg(not(any(all(feature = "cuda", target_family = "unix"), feature = "metal")))]
use dummy_paged_attention as paged_attention;
mod attention;
mod diffusion_models;
mod pipeline;
mod prefix_cacher;
mod prefix_cacher_v2;
mod request;
mod response;
mod sampler;
mod scheduler;
mod sequence;
mod toml_selector;
mod tools;
mod topology;
mod utils;
mod vision_models;
mod xlora_models;

pub use amoe::{AnyMoeConfig, AnyMoeExpertType};
pub use device_map::{
    DeviceLayerMapMetadata, DeviceMapMetadata, DeviceMapSetting, LayerDeviceMapper,
};
pub use gguf::{GGUFArchitecture, GGUF_MULTI_FILE_DELIMITER};
pub use mistralrs_quant::IsqType;
pub use paged_attention::{MemoryGpuConfig, PagedAttentionConfig};
pub use pipeline::{
    chat_template::ChatTemplate, parse_isq_value, AnyMoeLoader, AnyMoePipeline,
    AutoDeviceMapParams, DiffusionGenerationParams, DiffusionLoader, DiffusionLoaderBuilder,
    DiffusionLoaderType, DiffusionSpecificConfig, GGMLLoader, GGMLLoaderBuilder,
    GGMLSpecificConfig, GGUFLoader, GGUFLoaderBuilder, GGUFSpecificConfig, GemmaLoader,
    Idefics2Loader, IsqOrganization, LLaVALoader, LLaVANextLoader, LlamaLoader, Loader,
    LocalModelPaths, MistralLoader, MixtralLoader, ModelKind, ModelPaths, NormalLoader,
    NormalLoaderBuilder, NormalLoaderType, NormalSpecificConfig, Phi2Loader, Phi3Loader,
    Phi3VLoader, Qwen2Loader, SpeculativeConfig, SpeculativeLoader, SpeculativePipeline,
    Starcoder2Loader, TokenSource, VisionLoader, VisionLoaderBuilder, VisionLoaderType,
    VisionPromptPrefixer, VisionSpecificConfig,
};
pub use request::{
    Constraint, DetokenizationRequest, ImageGenerationResponseFormat, LlguidanceGrammar,
    MessageContent, NormalRequest, Request, RequestMessage, TokenizationRequest,
};
pub use response::*;
pub use sampler::{
    CustomLogitsProcessor, DrySamplingParams, SamplingParams, StopTokens, TopLogprob,
};
pub use scheduler::{DefaultSchedulerMethod, SchedulerConfig};
use serde::Serialize;
use tokio::runtime::Runtime;
use toml_selector::{TomlLoaderArgs, TomlSelector};
pub use tools::{
    CalledFunction, Function, Tool, ToolCallResponse, ToolCallType, ToolChoice, ToolType,
};
pub use topology::{LayerTopology, Topology};
pub use utils::debug::initialize_logging;
pub use utils::memory_usage::MemoryUsage;
pub use utils::normal::{ModelDType, TryIntoDType};
pub use utils::paged_attn_supported;

// re-export llguidance for easier LlguidanceGrammar construction
pub use llguidance;

/// `true` if `MISTRALRS_DEBUG=1`
pub(crate) static DEBUG: AtomicBool = AtomicBool::new(false);
static ENGINE_ID: AtomicUsize = AtomicUsize::new(0);

pub struct MistralRsConfig {
    pub kind: ModelKind,
    pub device: Device,
    pub category: ModelCategory,
}

/// The MistralRs struct handles sending requests to the engine.
/// It is the core multi-threaded component of mistral.rs, and uses `mpsc`
/// `Sender` and `Receiver` primitives to send and receive requests to the
/// engine.
pub struct MistralRs {
    sender: RwLock<Sender<Request>>,
    log: Option<String>,
    id: String,
    creation_time: u64,
    next_request_id: Mutex<RefCell<usize>>,
    reboot_state: RebootState,
    engine_handler: RwLock<JoinHandle<()>>,
    engine_id: usize,
    category: ModelCategory,
    config: MistralRsConfig,
}

#[derive(Clone)]
struct RebootState {
    pipeline: Arc<tokio::sync::Mutex<dyn Pipeline>>,
    method: SchedulerConfig,
    truncate_sequence: bool,
    no_kv_cache: bool,
    no_prefix_cache: bool,
    prefix_cache_n: usize,
    disable_eos_stop: bool,
    throughput_logging_enabled: bool,
}

#[derive(Debug)]
pub enum MistralRsError {
    EnginePoisoned,
    SenderPoisoned,
}

impl std::fmt::Display for MistralRsError {
    fn fmt(&self, f: &mut std::fmt::Formatter<'_>) -> std::fmt::Result {
        write!(f, "{:?}", &self)
    }
}

impl std::error::Error for MistralRsError {}

#[cfg(feature = "pyo3_macros")]
impl From<MistralRsError> for pyo3::PyErr {
    fn from(value: MistralRsError) -> Self {
        PyValueError::new_err(format!("{:?}", value))
    }
}

/// The MistralRsBuilder takes the pipeline and a scheduler method and constructs
/// an Engine and a MistralRs instance. The Engine runs on a separate thread, and the MistralRs
/// instance stays on the calling thread.
pub struct MistralRsBuilder {
    pipeline: Arc<tokio::sync::Mutex<dyn Pipeline>>,
    method: SchedulerConfig,
    log: Option<String>,
    truncate_sequence: Option<bool>,
    no_kv_cache: Option<bool>,
    no_prefix_cache: Option<bool>,
    prefix_cache_n: Option<usize>,
    disable_eos_stop: Option<bool>,
    gemm_full_precision_f16: Option<bool>,
    throughput_logging_enabled: Option<()>,
}

impl MistralRsBuilder {
    pub fn new(pipeline: Arc<tokio::sync::Mutex<dyn Pipeline>>, method: SchedulerConfig) -> Self {
        Self {
            pipeline,
            method,
            log: None,
            truncate_sequence: None,
            no_kv_cache: None,
            no_prefix_cache: None,
            prefix_cache_n: None,
            disable_eos_stop: None,
            gemm_full_precision_f16: None,
            throughput_logging_enabled: None,
        }
    }
    pub fn with_log(mut self, log: String) -> Self {
        self.log = Some(log);
        self
    }
    pub fn with_opt_log(mut self, log: Option<String>) -> Self {
        self.log = log;
        self
    }
    pub fn with_truncate_sequence(mut self, truncate_sequence: bool) -> Self {
        self.truncate_sequence = Some(truncate_sequence);
        self
    }
    pub fn with_no_kv_cache(mut self, no_kv_cache: bool) -> Self {
        self.no_kv_cache = Some(no_kv_cache);
        self
    }
    pub fn with_no_prefix_cache(mut self, no_prefix_cache: bool) -> Self {
        self.no_prefix_cache = Some(no_prefix_cache);
        self
    }
    pub fn with_prefix_cache_n(mut self, prefix_cache_n: usize) -> Self {
        self.prefix_cache_n = Some(prefix_cache_n);
        self
    }
    pub fn with_disable_eos_stop(mut self, disable_eos_stop: bool) -> Self {
        self.disable_eos_stop = Some(disable_eos_stop);
        self
    }
    /// This setting is only applicable on CUDA. If set to false or not specified, this setting enables f16/bf16 reduced precision matmul for GPUs which support it. If set to true, this setting has no effect.
    pub fn with_gemm_full_precision_f16(mut self, gemm_full_precision: bool) -> Self {
        self.gemm_full_precision_f16 = Some(gemm_full_precision);
        self
    }
    pub fn with_throughput_logging(mut self) -> Self {
        self.throughput_logging_enabled = Some(());
        self
    }

    pub fn build(self) -> Arc<MistralRs> {
        MistralRs::new(self)
    }
}

#[cfg(feature = "cuda")]
fn set_gemm_reduced_precision_f16() {
    use mistralrs_quant::INHIBIT_GEMM_F16;

    use candle_core::{DType, Device, Tensor};

    // NOTE(EricLBuehler): When we support multi-GPU inference, we should check for each gpu here
    let a = Tensor::zeros((2, 2), DType::BF16, &Device::new_cuda(0).unwrap()).unwrap();
    candle_core::cuda::set_gemm_reduced_precision_bf16(true);
    match a.matmul(&a) {
        Ok(_) => tracing::info!("Enabling GEMM reduced precision in BF16."),
        Err(e) => {
            if format!("{e:?}").contains("CUBLAS_STATUS_NOT_SUPPORTED") {
                tracing::info!("GEMM reduced precision in BF16 not supported.");
                candle_core::cuda::set_gemm_reduced_precision_bf16(false);
                INHIBIT_GEMM_F16.store(true, std::sync::atomic::Ordering::Relaxed);
            }
        }
    }

    let a = Tensor::zeros((2, 2), DType::F16, &Device::new_cuda(0).unwrap()).unwrap();
    candle_core::cuda::set_gemm_reduced_precision_f16(true);
    match a.matmul(&a) {
        Ok(_) => tracing::info!("Enabling GEMM reduced precision in F16."),
        Err(e) => {
            if format!("{e:?}").contains("CUBLAS_STATUS_NOT_SUPPORTED") {
                tracing::info!("GEMM reduced precision in F16 not supported.");
                candle_core::cuda::set_gemm_reduced_precision_f16(false);
                INHIBIT_GEMM_F16.store(true, std::sync::atomic::Ordering::Relaxed);
            }
        }
    }
}

#[cfg(not(feature = "cuda"))]
fn set_gemm_reduced_precision_f16() {}

impl Drop for MistralRs {
    fn drop(&mut self) {
        ENGINE_INSTRUCTIONS
            .lock()
            .expect("`ENGINE_INSTRUCTIONS` was poisioned")
            .insert(self.engine_id, Some(EngineInstruction::Terminate));
    }
}

impl MistralRs {
    fn new(config: MistralRsBuilder) -> Arc<Self> {
        let MistralRsBuilder {
            pipeline,
            method,
            log,
            truncate_sequence,
            no_kv_cache,
            no_prefix_cache,
            prefix_cache_n,
            disable_eos_stop,
            gemm_full_precision_f16,
            throughput_logging_enabled,
        } = config;

        let category = pipeline.try_lock().unwrap().category();
        let model_supports_reduced_gemm = match category {
            ModelCategory::Text => true,
            ModelCategory::Vision { has_conv2d, .. } => !has_conv2d,
            ModelCategory::Diffusion => true,
        };
        if !gemm_full_precision_f16.unwrap_or(false) && model_supports_reduced_gemm {
            set_gemm_reduced_precision_f16();
        }
        setup_cublas_lt_wrapper();

        let truncate_sequence = truncate_sequence.unwrap_or(false);
        let no_kv_cache = no_kv_cache.unwrap_or(false);
        let no_prefix_cache = no_prefix_cache.unwrap_or(false);
        let prefix_cache_n = prefix_cache_n.unwrap_or(16);
        let disable_eos_stop = disable_eos_stop.unwrap_or(false);
        let throughput_logging_enabled = throughput_logging_enabled.is_some();

        let reboot_state = RebootState {
            pipeline: pipeline.clone(),
            method: method.clone(),
            truncate_sequence,
            no_kv_cache,
            no_prefix_cache,
            prefix_cache_n,
            disable_eos_stop,
            throughput_logging_enabled,
        };

        let (tx, rx) = channel(10_000);

        let sender = RwLock::new(tx);
        let id = pipeline.try_lock().unwrap().name();

        let kind = pipeline.try_lock().unwrap().get_metadata().kind.clone();
        let device = pipeline.try_lock().unwrap().device();
        let config = MistralRsConfig {
            kind,
            device,
            category: category.clone(),
        };

        let engine_handler = thread::spawn(move || {
            let rt = Runtime::new().unwrap();
            rt.block_on(async move {
                let mut engine = Engine::new(
                    rx,
                    pipeline,
                    method,
                    truncate_sequence,
                    no_kv_cache,
                    no_prefix_cache,
                    prefix_cache_n,
                    disable_eos_stop,
                    throughput_logging_enabled,
                );
                engine.run().await;
            });
        });

        let engine_id = ENGINE_ID.fetch_add(1, atomic::Ordering::SeqCst);

<<<<<<< HEAD
        // Skip the dummy run in Single Threaded mode as blocking operations are not allowed
        if tokio::runtime::Handle::try_current()
            .is_ok_and(|h| h.runtime_flavor() != tokio::runtime::RuntimeFlavor::CurrentThread)
        {
            // Do a dummy run
            if matches!(category, ModelCategory::Text | ModelCategory::Vision { .. }) {
                let clone_sender = sender.read().unwrap().clone();
                tokio::task::block_in_place(|| {
                    let (tx, mut rx) = channel(1);
                    let req = Request::Normal(NormalRequest {
                        id: 0,
                        messages: RequestMessage::Completion {
                            text: "dummy".to_string(),
                            echo_prompt: false,
                            best_of: None,
                        },
                        sampling_params: SamplingParams {
                            max_len: Some(1),
                            ..SamplingParams::deterministic()
                        },
                        response: tx,
                        return_logprobs: false,
                        is_streaming: true,
                        constraint: Constraint::None,
                        suffix: None,
                        adapters: None,
                        tool_choice: None,
                        tools: None,
                        logits_processors: None,
                        return_raw_logits: false,
                    });
                    info!("Beginning dummy run.");
                    let start = Instant::now();
                    clone_sender.blocking_send(req).unwrap();

                    if let Some(_resp) = rx.blocking_recv() {
                        let end = Instant::now();
                        info!(
                            "Dummy run completed in {}s.",
                            end.duration_since(start).as_secs_f64()
                        );
                    } else {
                        warn!("Dummy run failed!");
                    }
=======
        // Determine if the current runtime is multi-threaded, as blocking operations are not allowed in single-threaded mode
        let is_multi_threaded = tokio::runtime::Handle::try_current()
            .is_ok_and(|h| h.runtime_flavor() != tokio::runtime::RuntimeFlavor::CurrentThread);

        // Do a dummy run
        if is_multi_threaded
            && matches!(category, ModelCategory::Text | ModelCategory::Vision { .. })
        {
            let clone_sender = sender.read().unwrap().clone();
            tokio::task::block_in_place(|| {
                let (tx, mut rx) = channel(1);
                let req = Request::Normal(NormalRequest {
                    id: 0,
                    messages: RequestMessage::Completion {
                        text: "dummy".to_string(),
                        echo_prompt: false,
                        best_of: None,
                    },
                    sampling_params: SamplingParams {
                        max_len: Some(1),
                        ..SamplingParams::deterministic()
                    },
                    response: tx,
                    return_logprobs: false,
                    is_streaming: true,
                    constraint: Constraint::None,
                    suffix: None,
                    adapters: None,
                    tool_choice: None,
                    tools: None,
                    logits_processors: None,
                    return_raw_logits: false,
>>>>>>> 75540881
                });
            }
        };

        Arc::new(Self {
            engine_id,
            sender,
            log,
            id,
            creation_time: SystemTime::now()
                .duration_since(UNIX_EPOCH)
                .expect("Time travel has occurred!")
                .as_secs(),
            next_request_id: Mutex::new(RefCell::new(0)),
            reboot_state,
            engine_handler: RwLock::new(engine_handler),
            category,
            config,
        })
    }

    /// attempts to reboot the engine, if the sender (only way to communicate with
    /// the engine) is closed
    fn reboot_engine(&self) -> Result<(), MistralRsError> {
        let (new_sender, rx) = channel(10_000);
        let reboot_state = self.reboot_state.clone();
        let mut sender_lock = self.sender.write().map_err(|_| {
            tracing::warn!("Couldn't get write lock on the sender during reboot attempt");
            MistralRsError::SenderPoisoned
        })?;
        let mut engine_lock = self.engine_handler.write().map_err(|_| {
            tracing::warn!("Couldn't get write lock on the engine during reboot attempt");
            MistralRsError::EnginePoisoned
        })?;

        if !engine_lock.is_finished() {
            tracing::info!("Engine already running, returning ok");
            Ok(())
        } else {
            // critical section. A panic here could lead to poisoned locks
            let new_engine_handler = thread::spawn(move || {
                let rt = Runtime::new().unwrap();
                rt.block_on(async move {
                    let mut engine = Engine::new(
                        rx,
                        reboot_state.pipeline.clone(),
                        reboot_state.method,
                        reboot_state.truncate_sequence,
                        reboot_state.no_kv_cache,
                        reboot_state.no_prefix_cache,
                        reboot_state.prefix_cache_n,
                        reboot_state.disable_eos_stop,
                        reboot_state.throughput_logging_enabled,
                    );
                    engine.run().await;
                });
            });
            *sender_lock = new_sender;
            *engine_lock = new_engine_handler;
            tracing::info!("Successfully rebooted engine and updated sender + engine handler");
            Ok(())
        }
    }

    fn engine_dead(&self) -> Result<bool, MistralRsError> {
        match self.engine_handler.read() {
            Ok(handler) => Ok(handler.is_finished()),
            Err(_) => {
                tracing::warn!("Couldn't get read lock on engine!");
                Err(MistralRsError::EnginePoisoned)
            }
        }
    }

    pub fn get_sender(&self) -> Result<Sender<Request>, MistralRsError> {
        if self.engine_dead()? {
            tracing::warn!("Engine is dead, rebooting");
            self.reboot_engine()?
        }
        match self.sender.read() {
            Ok(sender) => Ok(sender.clone()),
            Err(_) => Err(MistralRsError::SenderPoisoned),
        }
    }

    pub fn get_id(&self) -> String {
        self.id.clone()
    }

    pub fn get_creation_time(&self) -> u64 {
        self.creation_time
    }

    pub fn get_model_category(&self) -> ModelCategory {
        self.category.clone()
    }

    pub fn next_request_id(&self) -> usize {
        let l = self.next_request_id.lock().unwrap();
        let last = &mut *l.borrow_mut();
        let last_v = *last;
        *last += 1;
        last_v
    }

    pub fn maybe_log_request(this: Arc<Self>, repr: String) {
        if let Some(file) = &this.log {
            let mut f = OpenOptions::new()
                .append(true)
                .create(true) // Optionally create the file if it doesn't already exist
                .open(file)
                .expect("Unable to open file");
            let time = chrono::offset::Local::now();
            f.write_all(format!("Request at {time}: {repr}\n\n").as_bytes())
                .expect("Unable to write data");
        }
    }

    pub fn maybe_log_response<T: Serialize>(this: Arc<Self>, resp: &T) {
        if let Some(file) = &this.log {
            let mut f = OpenOptions::new()
                .append(true)
                .create(true) // Optionally create the file if it doesn't already exist
                .open(file)
                .expect("Unable to open file");
            let time = chrono::offset::Local::now();
            let repr = serde_json::to_string(resp).expect("Serialization of response failed.");
            f.write_all(format!("Response at {time}: {repr}\n\n").as_bytes())
                .expect("Unable to write data");
        }
    }

    pub fn maybe_log_error(this: Arc<Self>, err: &dyn Error) {
        if let Some(file) = &this.log {
            let mut f = OpenOptions::new()
                .append(true)
                .create(true) // Optionally create the file if it doesn't already exist
                .open(file)
                .expect("Unable to open file");
            let time = chrono::offset::Local::now();
            f.write_all(format!("Error response at {time}: {err}\n\n").as_bytes())
                .expect("Unable to write data");
        }
    }

    pub fn config(&self) -> &MistralRsConfig {
        &self.config
    }
}<|MERGE_RESOLUTION|>--- conflicted
+++ resolved
@@ -369,52 +369,6 @@
 
         let engine_id = ENGINE_ID.fetch_add(1, atomic::Ordering::SeqCst);
 
-<<<<<<< HEAD
-        // Skip the dummy run in Single Threaded mode as blocking operations are not allowed
-        if tokio::runtime::Handle::try_current()
-            .is_ok_and(|h| h.runtime_flavor() != tokio::runtime::RuntimeFlavor::CurrentThread)
-        {
-            // Do a dummy run
-            if matches!(category, ModelCategory::Text | ModelCategory::Vision { .. }) {
-                let clone_sender = sender.read().unwrap().clone();
-                tokio::task::block_in_place(|| {
-                    let (tx, mut rx) = channel(1);
-                    let req = Request::Normal(NormalRequest {
-                        id: 0,
-                        messages: RequestMessage::Completion {
-                            text: "dummy".to_string(),
-                            echo_prompt: false,
-                            best_of: None,
-                        },
-                        sampling_params: SamplingParams {
-                            max_len: Some(1),
-                            ..SamplingParams::deterministic()
-                        },
-                        response: tx,
-                        return_logprobs: false,
-                        is_streaming: true,
-                        constraint: Constraint::None,
-                        suffix: None,
-                        adapters: None,
-                        tool_choice: None,
-                        tools: None,
-                        logits_processors: None,
-                        return_raw_logits: false,
-                    });
-                    info!("Beginning dummy run.");
-                    let start = Instant::now();
-                    clone_sender.blocking_send(req).unwrap();
-
-                    if let Some(_resp) = rx.blocking_recv() {
-                        let end = Instant::now();
-                        info!(
-                            "Dummy run completed in {}s.",
-                            end.duration_since(start).as_secs_f64()
-                        );
-                    } else {
-                        warn!("Dummy run failed!");
-                    }
-=======
         // Determine if the current runtime is multi-threaded, as blocking operations are not allowed in single-threaded mode
         let is_multi_threaded = tokio::runtime::Handle::try_current()
             .is_ok_and(|h| h.runtime_flavor() != tokio::runtime::RuntimeFlavor::CurrentThread);
@@ -447,7 +401,20 @@
                     tools: None,
                     logits_processors: None,
                     return_raw_logits: false,
->>>>>>> 75540881
+                });
+                info!("Beginning dummy run.");
+                let start = Instant::now();
+                clone_sender.blocking_send(req).unwrap();
+
+                    if let Some(_resp) = rx.blocking_recv() {
+                        let end = Instant::now();
+                        info!(
+                            "Dummy run completed in {}s.",
+                            end.duration_since(start).as_secs_f64()
+                        );
+                    } else {
+                        warn!("Dummy run failed!");
+                    }
                 });
             }
         };
