[package]
name = "mistralrs-core"
readme = "README.md"
authors = ["Eric Buehler"]
version.workspace = true
edition.workspace = true
description.workspace = true
repository.workspace = true
keywords.workspace = true
categories.workspace = true
license.workspace = true
homepage.workspace = true

[dependencies]
signal-hook = "0.3.17"
anyhow.workspace = true
candle-core.workspace = true
candle-nn.workspace = true
serde.workspace = true
serde_json.workspace = true
candle-flash-attn = { workspace = true, optional = true }
dirs.workspace = true
hf-hub.workspace = true
thiserror.workspace = true
tokenizers.workspace = true
tqdm.workspace = true
chrono.workspace = true
minijinja.workspace = true
minijinja-contrib.workspace = true
either.workspace = true
indexmap.workspace = true
half.workspace = true
accelerate-src = { workspace = true, optional = true }
intel-mkl-src = { workspace = true, optional = true }
tracing.workspace = true
rand.workspace = true
rand_distr.workspace = true
regex-automata.workspace = true
rustc-hash.workspace = true
vob.workspace = true
cfgrammar.workspace = true
lrtable.workspace = true
galil-seiferas.workspace = true
clap.workspace = true
radix_trie.workspace = true
bytemuck.workspace = true
rayon.workspace = true
tokio.workspace = true
tokio-rayon.workspace = true
rand_isaac.workspace = true
futures.workspace = true
pyo3 = { workspace = true, optional = true }
indicatif.workspace = true
async-trait.workspace = true
once_cell.workspace = true
toml.workspace = true
strum.workspace = true
image.workspace = true
derive_more = { workspace = true}
akin.workspace = true
variantly.workspace = true
tracing-subscriber.workspace = true
derive-new.workspace = true
itertools.workspace = true
sysinfo.workspace = true
mistralrs-vision.workspace = true
csv.workspace = true
reqwest.workspace = true
base64.workspace = true
<<<<<<< HEAD
bytemuck_derive = "1.7.0"
mistralrs-paged-attn = { version = "0.5.0", path = "../mistralrs-paged-attn", optional = true }
mistralrs-quant = { version = "0.5.0", path = "../mistralrs-quant" }
uuid = { version = "1.10.0", features = ["v4"] }
ureq = "2.10"
schemars = "0.8.21"
serde_yaml = "0.9.34"
=======
bytemuck_derive.workspace = true
mistralrs-paged-attn = { workspace = true, optional = true }
mistralrs-quant.workspace = true
uuid = { workspace = true, features = ["v4"] }
utoipa = { workspace = true, optional = true }
schemars.workspace = true
serde_yaml.workspace = true
>>>>>>> 103eb3f1
regex.workspace = true
serde_plain.workspace = true
as-any.workspace = true
float8.workspace = true
<<<<<<< HEAD
llguidance = { git = "https://github.com/EricLBuehler/llguidance", rev = "8d71957", default-features = false, features = [
    "lark",
] }
toktrie_hf_tokenizers = { git = "https://github.com/EricLBuehler/llguidance", rev = "8d71957" }
objc = { version = "0.2.7", optional = true }
metal = { workspace = true, optional = true }
=======
llguidance.workspace = true
toktrie_hf_tokenizers.workspace = true
>>>>>>> 103eb3f1
candle-flash-attn-v3 = { workspace = true, optional = true }
safetensors.workspace = true
serde-big-array.workspace = true
interprocess.workspace = true
urlencoding.workspace = true
scraper.workspace = true
html2text.workspace = true
tokio-tungstenite.workspace = true
http.workspace = true
ordered-float.workspace = true
hashbrown.workspace = true
parking_lot.workspace = true
ahash.workspace = true
num-traits.workspace = true
libc.workspace = true
bm25.workspace = true
rubato.workspace = true
rustfft.workspace = true
hound.workspace = true
apodize.workspace = true
symphonia.workspace = true
mistralrs-audio.workspace = true
rust-mcp-schema.workspace = true
mistralrs-mcp = { workspace = true, features = ["utoipa"] }
statrs.workspace = true

[target.'cfg(any(target_os = "macos", target_os = "ios"))'.dependencies]
objc = { workspace = true, optional = true }
metal = { workspace = true, optional = true }

[features]
<<<<<<< HEAD
=======
pyo3_macros = ["pyo3", "mistralrs-mcp/pyo3_macros"]
>>>>>>> 103eb3f1
cuda = [
    "candle-core/cuda",
    "candle-nn/cuda",
    "dep:bindgen_cuda",
    "mistralrs-quant/cuda",
    "dep:mistralrs-paged-attn",
    "mistralrs-paged-attn/cuda",
    "float8/mistralrs_cudarc_fork",
    "float8/cuda",
]
metal = [
    "candle-core/metal",
    "candle-nn/metal",
    "mistralrs-quant/metal",
    "dep:objc",
    "dep:mistralrs-paged-attn",
    "mistralrs-paged-attn/metal",
    "dep:metal",
]

pyo3_macros = ["pyo3"]
cudnn = ["candle-core/cudnn"]
flash-attn-v3 = ["cuda", "dep:candle-flash-attn-v3"]
flash-attn = ["cuda", "dep:candle-flash-attn"]
accelerate = [
    "candle-core/accelerate",
    "candle-nn/accelerate",
    "mistralrs-quant/accelerate",
]
mkl = ["candle-core/mkl", "candle-nn/mkl"]
nccl = ["cuda", "mistralrs-quant/nccl"]
utoipa = ["dep:utoipa"]
ring = ["mistralrs-quant/ring"]

[build-dependencies]
bindgen_cuda = { workspace = true, optional = true }<|MERGE_RESOLUTION|>--- conflicted
+++ resolved
@@ -13,6 +13,7 @@
 
 [dependencies]
 signal-hook = "0.3.17"
+ureq = "2.10"
 anyhow.workspace = true
 candle-core.workspace = true
 candle-nn.workspace = true
@@ -56,7 +57,7 @@
 toml.workspace = true
 strum.workspace = true
 image.workspace = true
-derive_more = { workspace = true}
+derive_more = { workspace = true }
 akin.workspace = true
 variantly.workspace = true
 tracing-subscriber.workspace = true
@@ -67,15 +68,6 @@
 csv.workspace = true
 reqwest.workspace = true
 base64.workspace = true
-<<<<<<< HEAD
-bytemuck_derive = "1.7.0"
-mistralrs-paged-attn = { version = "0.5.0", path = "../mistralrs-paged-attn", optional = true }
-mistralrs-quant = { version = "0.5.0", path = "../mistralrs-quant" }
-uuid = { version = "1.10.0", features = ["v4"] }
-ureq = "2.10"
-schemars = "0.8.21"
-serde_yaml = "0.9.34"
-=======
 bytemuck_derive.workspace = true
 mistralrs-paged-attn = { workspace = true, optional = true }
 mistralrs-quant.workspace = true
@@ -83,22 +75,12 @@
 utoipa = { workspace = true, optional = true }
 schemars.workspace = true
 serde_yaml.workspace = true
->>>>>>> 103eb3f1
 regex.workspace = true
 serde_plain.workspace = true
 as-any.workspace = true
 float8.workspace = true
-<<<<<<< HEAD
-llguidance = { git = "https://github.com/EricLBuehler/llguidance", rev = "8d71957", default-features = false, features = [
-    "lark",
-] }
-toktrie_hf_tokenizers = { git = "https://github.com/EricLBuehler/llguidance", rev = "8d71957" }
-objc = { version = "0.2.7", optional = true }
-metal = { workspace = true, optional = true }
-=======
 llguidance.workspace = true
 toktrie_hf_tokenizers.workspace = true
->>>>>>> 103eb3f1
 candle-flash-attn-v3 = { workspace = true, optional = true }
 safetensors.workspace = true
 serde-big-array.workspace = true
@@ -130,10 +112,7 @@
 metal = { workspace = true, optional = true }
 
 [features]
-<<<<<<< HEAD
-=======
 pyo3_macros = ["pyo3", "mistralrs-mcp/pyo3_macros"]
->>>>>>> 103eb3f1
 cuda = [
     "candle-core/cuda",
     "candle-nn/cuda",
@@ -141,9 +120,9 @@
     "mistralrs-quant/cuda",
     "dep:mistralrs-paged-attn",
     "mistralrs-paged-attn/cuda",
-    "float8/mistralrs_cudarc_fork",
     "float8/cuda",
 ]
+cudnn = ["candle-core/cudnn"]
 metal = [
     "candle-core/metal",
     "candle-nn/metal",
@@ -153,11 +132,8 @@
     "mistralrs-paged-attn/metal",
     "dep:metal",
 ]
-
-pyo3_macros = ["pyo3"]
-cudnn = ["candle-core/cudnn"]
+flash-attn = ["cuda", "dep:candle-flash-attn"]
 flash-attn-v3 = ["cuda", "dep:candle-flash-attn-v3"]
-flash-attn = ["cuda", "dep:candle-flash-attn"]
 accelerate = [
     "candle-core/accelerate",
     "candle-nn/accelerate",
