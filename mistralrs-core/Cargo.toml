[package]
name = "mistralrs-core"
readme = "README.md"
authors = ["Eric Buehler"]
version.workspace = true
edition.workspace = true
description.workspace = true
repository.workspace = true
keywords.workspace = true
categories.workspace = true
license.workspace = true
homepage.workspace = true

[dependencies]
candle-flash-attn = { git = "https://github.com/spiceai/candle.git", version = "0.8.0", rev = "296f14fefc8166574d3270c524494c49d8f2c893", optional = true }
dirs = "5.0.1"
anyhow.workspace = true
candle-core.workspace = true
candle-nn.workspace = true
serde.workspace = true
serde_json.workspace = true
<<<<<<< HEAD
=======
candle-flash-attn = { git = "https://github.com/EricLBuehler/candle.git", version = "0.8.0", rev = "76819e8", optional = true }
dirs = "5.0.1"
>>>>>>> 40ac0272
hf-hub = { version = "0.3.3", package = "candle-hf-hub" }
thiserror = "1.0.57"
tokenizers = "0.21.0"
tqdm = "0.7.0"
chrono = "0.4.34"
minijinja = { version = "2.0.2", features = ["builtins", "json"] }
minijinja-contrib = { version = "2.0.2", features = ["pycompat"] }
either.workspace = true
indexmap.workspace = true
half.workspace = true
accelerate-src = { workspace = true, optional = true }
intel-mkl-src = { workspace = true, optional = true }
tracing.workspace = true
rand = "0.8.5"
regex-automata = { version = "0.4.6", features = ["meta"] }
rustc-hash = "2.0.0"
vob = "3.0.3"
cfgrammar = "0.13.3"
lrtable = "0.13.3"
galil-seiferas = "0.1.5"
clap.workspace = true
radix_trie = "0.2.1"
bytemuck = "1.15.0"
rayon.workspace = true
tokio.workspace = true
tokio-rayon = "2.1.0"
rand_isaac = "0.3.0"
futures.workspace = true
pyo3 = { workspace = true, optional = true }
indicatif = { version = "0.17.8", features = ["rayon"] }
async-trait = "0.1.80"
once_cell.workspace = true
toml.workspace = true
strum = { version = "0.26", features = ["derive"] }
image.workspace = true
derive_more = { version = "0.99.17", default-features = false, features = [
    "from",
] }
akin = "0.4.0"
variantly = "0.4.0"
tracing-subscriber.workspace = true
derive-new = "0.7.0"
itertools = "0.13.0"
sysinfo = "0.30.12"
mistralrs-vision = { version = "0.4.0", path = "../mistralrs-vision" }
csv = "1.3.0"
reqwest.workspace = true
base64.workspace = true
bytemuck_derive = "1.7.0"
mistralrs-paged-attn = { version = "0.4.0", path = "../mistralrs-paged-attn", optional = true }
mistralrs-quant = { version = "0.4.0", path = "../mistralrs-quant" }
uuid = { version = "1.10.0", features = ["v4"] }
ureq = "2.10"
schemars = "0.8.21"
serde_yaml = "0.9.34"
regex.workspace = true
serde_plain = "1.0.2"
as-any = "0.3.1"
float8.workspace = true
llguidance = { git = "https://github.com/microsoft/llguidance", rev = "cfef3df97372a7b84d74976ff41cc9cb78bca6cc", default-features = false, features = [
    "lark",
] }
toktrie_hf_tokenizers = { git = "https://github.com/microsoft/llguidance", rev = "cfef3df97372a7b84d74976ff41cc9cb78bca6cc" }
objc = { version = "0.2.7", optional = true }
metal = { workspace = true, optional = true }
candle-flash-attn-v3 = { git = "https://github.com/EricLBuehler/candle.git", version = "0.8.0", rev = "76819e8", optional = true }
safetensors.workspace = true
serde-big-array = "0.5.1"
interprocess = "2.2.2"

[features]
pyo3_macros = ["pyo3"]
cuda = [
    "candle-core/cuda",
    "candle-nn/cuda",
    "dep:bindgen_cuda",
    "mistralrs-quant/cuda",
    "dep:mistralrs-paged-attn",
    "mistralrs-paged-attn/cuda",
<<<<<<< HEAD
    "float8/mistralrs_cudarc_fork",
=======
    "float8/cuda",
>>>>>>> 40ac0272
]
cudnn = ["candle-core/cudnn"]
metal = [
    "candle-core/metal",
    "candle-nn/metal",
    "mistralrs-quant/metal",
    "dep:objc",
    "dep:mistralrs-paged-attn",
    "mistralrs-paged-attn/metal",
<<<<<<< HEAD
    "dep:metal",
]
flash-attn = ["cuda", "dep:candle-flash-attn"]
accelerate = [
    "candle-core/accelerate",
    "candle-nn/accelerate",
    "mistralrs-quant/accelerate",
]
=======
    "dep:metal"
]
flash-attn = ["cuda", "dep:candle-flash-attn"]
flash-attn-v3 = ["cuda", "dep:candle-flash-attn-v3"]
accelerate = ["candle-core/accelerate", "candle-nn/accelerate", "mistralrs-quant/accelerate"]
>>>>>>> 40ac0272
mkl = ["candle-core/mkl", "candle-nn/mkl"]
nccl = ["cuda", "mistralrs-quant/nccl"]

[build-dependencies]
bindgen_cuda = { version = "0.1.5", optional = true }<|MERGE_RESOLUTION|>--- conflicted
+++ resolved
@@ -19,11 +19,6 @@
 candle-nn.workspace = true
 serde.workspace = true
 serde_json.workspace = true
-<<<<<<< HEAD
-=======
-candle-flash-attn = { git = "https://github.com/EricLBuehler/candle.git", version = "0.8.0", rev = "76819e8", optional = true }
-dirs = "5.0.1"
->>>>>>> 40ac0272
 hf-hub = { version = "0.3.3", package = "candle-hf-hub" }
 thiserror = "1.0.57"
 tokenizers = "0.21.0"
@@ -89,13 +84,11 @@
 toktrie_hf_tokenizers = { git = "https://github.com/microsoft/llguidance", rev = "cfef3df97372a7b84d74976ff41cc9cb78bca6cc" }
 objc = { version = "0.2.7", optional = true }
 metal = { workspace = true, optional = true }
-candle-flash-attn-v3 = { git = "https://github.com/EricLBuehler/candle.git", version = "0.8.0", rev = "76819e8", optional = true }
 safetensors.workspace = true
 serde-big-array = "0.5.1"
 interprocess = "2.2.2"
 
 [features]
-pyo3_macros = ["pyo3"]
 cuda = [
     "candle-core/cuda",
     "candle-nn/cuda",
@@ -103,13 +96,9 @@
     "mistralrs-quant/cuda",
     "dep:mistralrs-paged-attn",
     "mistralrs-paged-attn/cuda",
-<<<<<<< HEAD
     "float8/mistralrs_cudarc_fork",
-=======
     "float8/cuda",
->>>>>>> 40ac0272
 ]
-cudnn = ["candle-core/cudnn"]
 metal = [
     "candle-core/metal",
     "candle-nn/metal",
@@ -117,22 +106,18 @@
     "dep:objc",
     "dep:mistralrs-paged-attn",
     "mistralrs-paged-attn/metal",
-<<<<<<< HEAD
     "dep:metal",
 ]
+
+pyo3_macros = ["pyo3"]
+cudnn = ["candle-core/cudnn"]
 flash-attn = ["cuda", "dep:candle-flash-attn"]
+flash-attn-v3 = ["cuda", "dep:candle-flash-attn-v3"]
 accelerate = [
     "candle-core/accelerate",
     "candle-nn/accelerate",
     "mistralrs-quant/accelerate",
 ]
-=======
-    "dep:metal"
-]
-flash-attn = ["cuda", "dep:candle-flash-attn"]
-flash-attn-v3 = ["cuda", "dep:candle-flash-attn-v3"]
-accelerate = ["candle-core/accelerate", "candle-nn/accelerate", "mistralrs-quant/accelerate"]
->>>>>>> 40ac0272
 mkl = ["candle-core/mkl", "candle-nn/mkl"]
 nccl = ["cuda", "mistralrs-quant/nccl"]
 
