--- conflicted
+++ resolved
@@ -12,23 +12,15 @@
 homepage.workspace = true
 
 [dependencies]
-candle-flash-attn-v3 = { git = "https://github.com/spiceai/candle.git", version = "0.8.0", rev = "3ebfe70222eca98bcd7cf47f9066fdd5941262f3", optional = true }
-candle-flash-attn = { git = "https://github.com/spiceai/candle.git", version = "0.8.0", rev = "3ebfe70222eca98bcd7cf47f9066fdd5941262f3", optional = true }
-
-dirs = "5.0.1"
 signal-hook = "0.3.17"
 anyhow.workspace = true
 candle-core.workspace = true
 candle-nn.workspace = true
 serde.workspace = true
 serde_json.workspace = true
-<<<<<<< HEAD
-hf-hub = { version = "0.3.3", package = "candle-hf-hub" }
-=======
 candle-flash-attn = { workspace = true, optional = true }
 dirs = "5.0.1"
 hf-hub.workspace = true
->>>>>>> 98ce4ffa
 thiserror = "1.0.57"
 tokenizers = { version = "0.21.0", default-features = false }
 tqdm = "0.7.0"
@@ -87,20 +79,13 @@
 serde_plain = "1.0.2"
 as-any = "0.3.1"
 float8.workspace = true
-<<<<<<< HEAD
-llguidance = { git = "https://github.com/microsoft/llguidance", rev = "cfef3df97372a7b84d74976ff41cc9cb78bca6cc", default-features = false, features = [
+llguidance = { git = "https://github.com/EricLBuehler/llguidance", rev = "8d71957", default-features = false, features = [
     "lark",
 ] }
-toktrie_hf_tokenizers = { git = "https://github.com/microsoft/llguidance", rev = "cfef3df97372a7b84d74976ff41cc9cb78bca6cc" }
-objc = { version = "0.2.7", optional = true }
-metal = { workspace = true, optional = true }
-=======
-llguidance = { git = "https://github.com/EricLBuehler/llguidance", rev = "8d71957", default-features = false, features = ["lark"] }
 toktrie_hf_tokenizers = { git = "https://github.com/EricLBuehler/llguidance", rev = "8d71957" }
 objc = { version = "0.2.7", optional = true }
 metal = { workspace = true, optional = true }
 candle-flash-attn-v3 = { workspace = true, optional = true }
->>>>>>> 98ce4ffa
 safetensors.workspace = true
 serde-big-array = "0.5.1"
 interprocess = "2.2.2"
