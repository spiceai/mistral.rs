--- conflicted
+++ resolved
@@ -17,11 +17,7 @@
 candle-nn.workspace = true
 serde.workspace = true
 serde_json.workspace = true
-<<<<<<< HEAD
-candle-flash-attn = { git = "https://github.com/spiceai/candle.git", rev = "30a1278a4a12516c151a14f6ee17c109305e8995", optional = true }
-=======
 candle-flash-attn = { git = "https://github.com/EricLBuehler/candle.git", version = "0.7.0", rev = "20a57c4", optional = true }
->>>>>>> 3e79d85e
 dirs = "5.0.1"
 hf-hub = "0.3.2"
 thiserror = "1.0.57"
