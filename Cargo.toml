--- conflicted
+++ resolved
@@ -27,72 +27,32 @@
 rust-version = "1.82"
 
 [workspace.dependencies]
-<<<<<<< HEAD
-base64 = "0.22.1"
-
-anyhow = "1.0.80"
-# candle-core = { git = "https://github.com/spiceai/candle.git", version = "0.8.0", rev = "3ebfe70222eca98bcd7cf47f9066fdd5941262f3" }
-# candle-nn = { git = "https://github.com/spiceai/candle.git", version = "0.8.0", rev = "3ebfe70222eca98bcd7cf47f9066fdd5941262f3" }
-# candle-flash-attn-v3 = { git = "https://github.com/spiceai/candle.git", version = "0.8.0", rev = "3ebfe70222eca98bcd7cf47f9066fdd5941262f3" }
-# candle-flash-attn = { git = "https://github.com/spiceai/candle.git", version = "0.8.0", rev = "3ebfe70222eca98bcd7cf47f9066fdd5941262f3" }
-candle-core = { git = "https://github.com/EricLBuehler/candle.git", version = "0.8.0", rev = "cb2d8f5" }
-candle-nn = { git = "https://github.com/EricLBuehler/candle.git", version = "0.8.0", rev = "cb2d8f5" }
-candle-flash-attn-v3 = { git = "https://github.com/EricLBuehler/candle.git", version = "0.8.0", rev = "cb2d8f5" }
-candle-flash-attn = { git = "https://github.com/EricLBuehler/candle.git", version = "0.8.0", rev = "cb2d8f5" }
-
-
-serde = "1.0.197" # candle-core = { path = "../candle/candle-core" }
-=======
 candle-core = { git = "https://github.com/EricLBuehler/candle.git", version = "0.8.0", rev = "132643d" }
 candle-nn = { git = "https://github.com/EricLBuehler/candle.git", version = "0.8.0", rev = "132643d" }
 candle-flash-attn-v3 = { git = "https://github.com/EricLBuehler/candle.git", version = "0.8.0", rev = "132643d" }
 candle-flash-attn = { git = "https://github.com/EricLBuehler/candle.git", version = "0.8.0", rev = "132643d" }
 # candle-core = { path = "../candle/candle-core" }
->>>>>>> 103eb3f1
 # candle-nn = { path = "../candle/candle-nn" }
 # candle-flash-attn-v3 = { path = "../candle/candle-flash-attn-v3" }
 # candle-flash-attn = { path = "../candle/candle-flash-attn" }
 
-<<<<<<< HEAD
-llguidance = { git = "https://github.com/guidance-ai/llguidance.git", version = "1.0.0", default-features = false, features = [
-    "lark",
-], rev = "c432092" }
-toktrie_hf_tokenizers = { git = "https://github.com/guidance-ai/llguidance.git", version = "1.0.0", rev = "c432092" }
-
-itertools = "0.13.0"
-serde_json = "1.0.114"
-hf-hub = { version = "0.4.1", default-features = false, features = [
-    "ureq",
-    "tokio",
-    "rustls-tls",
-] }
-indexmap = { version = "2.2.5", features = ["serde"] }
-either = { version = "1.10.0", features = ["serde"] }
-=======
 axum = "0.8.4"
 anyhow = "1.0.98"
 serde = "1.0.219"
 serde_json = "1.0.140"
 indexmap = { version = "2.9.0", features = ["serde"] }
 either = { version = "1.15.0", features = ["serde"] }
->>>>>>> 103eb3f1
 accelerate-src = { version = "0.3.2" }
 intel-mkl-src = { version = "0.8.1", features = ["mkl-static-lp64-iomp"] }
 tracing = "0.1.41"
 tracing-subscriber = { version = "0.3.19", features = ["env-filter"] }
 futures = "0.3"
-<<<<<<< HEAD
-clap = { version = "4.5.1", features = ["derive", "wrap_help"] }
-pyo3 = { version = "0.24.1", features = ["full", "extension-module", "either"] }
-image = { version = "0.25.1", default-features = false, features = [
-=======
 clap = { version = "4.5.39", features = ["derive", "wrap_help"] }
 pyo3 = { version = "0.25.0", features = ["full", "extension-module", "either"] }
 tokio = { version = "1.45.1", features = ["full", "rt-multi-thread"] }
 once_cell = "1.21.3"
 # All features but avif, avif increases the msrv dramatically
 image = { version = "0.25.6", default-features = false, features = [
->>>>>>> 103eb3f1
     'bmp',
     'dds',
     'exr',
@@ -108,39 +68,24 @@
     'tiff',
     'webp',
 ] }
-<<<<<<< HEAD
-reqwest = { version = "0.12.4", default-features = false, features = [
-=======
 reqwest = { version = "0.12.19", default-features = false, features = [
->>>>>>> 103eb3f1
     "blocking",
     "rustls-tls",
     "charset",
     "http2",
     "macos-system-configuration",
 ] }
-<<<<<<< HEAD
-tokio = { version = "1.44.2", features = ["full", "rt-multi-thread"] }
-once_cell = "1.19.0"
-half = "2.4.0"
-rayon = "1.1.0"
-url = "2.5.2"
-=======
 base64 = "0.22.1"
 half = "2.6.0"
 rayon = "1.10.0"
 url = "2.5.4"
 utoipa = "5.3.1"
 walkdir = "2.5.0"
->>>>>>> 103eb3f1
 data-url = "0.3.1"
 float8 = "0.2.1"
 regex = "1.11.1"
 metal = { version = "0.27.0", features = ["mps"] }
 safetensors = "0.4.5"
-<<<<<<< HEAD
-toml = "0.8.12"
-=======
 toml = "0.8.22"
 hf-hub = { version = "0.4.2", default-features = false, features = [
     "ureq",
@@ -172,7 +117,9 @@
 indicatif = { version = "0.17.11", features = ["rayon"] }
 async-trait = "0.1.88"
 strum = { version = "0.27.1", features = ["derive"] }
-derive_more = { version = "2.0.1", default-features = false, features = ["from"] }
+derive_more = { version = "2.0.1", default-features = false, features = [
+    "from",
+] }
 akin = "0.4.0"
 variantly = "0.4.0"
 derive-new = "0.7.0"
@@ -184,8 +131,10 @@
 serde_yaml = "0.9.34"
 serde_plain = "1.0.2"
 as-any = "0.3.2"
-llguidance = { git = "https://github.com/guidance-ai/llguidance.git", version = "1.0.0", default-features = false, features = ["lark"], rev = "c432092" }
-toktrie_hf_tokenizers = {git = "https://github.com/guidance-ai/llguidance.git", version = "1.0.0", rev = "c432092" }
+llguidance = { git = "https://github.com/guidance-ai/llguidance.git", version = "1.0.0", default-features = false, features = [
+    "lark",
+], rev = "c432092" }
+toktrie_hf_tokenizers = { git = "https://github.com/guidance-ai/llguidance.git", version = "1.0.0", rev = "c432092" }
 objc = { version = "0.2.7" }
 serde-big-array = "0.5.1"
 interprocess = "2.2.3"
@@ -199,7 +148,15 @@
 num-traits = "0.2.19"
 libc = "0.2.172"
 bm25 = "2.2.1"
-symphonia = { version = "0.5.4", default-features = false, features = ["mp3", "flac", "vorbis", "wav", "isomp4", "ogg", "pcm"] }
+symphonia = { version = "0.5.4", default-features = false, features = [
+    "mp3",
+    "flac",
+    "vorbis",
+    "wav",
+    "isomp4",
+    "ogg",
+    "pcm",
+] }
 lazy_static = "1.5"
 paste = "1.0.15"
 byteorder = "1.5.0"
@@ -209,7 +166,9 @@
 ctrlc = "3.4.7"
 directories = "6.0.0"
 # Need to keep rustyline at 15.0.0 as 16.0.0 has a breaking change that conficts with `ctrlc`'s handling
-rustyline = { version = "15.0.0", default-features = false, features = ["with-file-history"] }
+rustyline = { version = "15.0.0", default-features = false, features = [
+    "with-file-history",
+] }
 tower-http = "0.6.6"
 utoipa-swagger-ui = { version = "9.0.2", features = ["axum"] }
 futures-util = "0.3.31"
@@ -218,8 +177,15 @@
 include_dir = "0.7.4"
 http = "1.3.1"
 hyper = "1.6.0"
-rust-mcp-sdk = { version = "0.4.2", default-features = false, features = ["server", "hyper-server", "2025_03_26"] }
-rust-mcp-schema = { version = "0.1.11", default-features = false, features = ["schema_utils", "2024_11_05"] }
+rust-mcp-sdk = { version = "0.4.2", default-features = false, features = [
+    "server",
+    "hyper-server",
+    "2025_03_26",
+] }
+rust-mcp-schema = { version = "0.1.11", default-features = false, features = [
+    "schema_utils",
+    "2024_11_05",
+] }
 bindgen_cuda = { git = "https://github.com/guoqingbao/bindgen_cuda.git", version = "0.1.6" }
 rubato = "0.16.2"
 rustfft = "6.3.0"
@@ -235,7 +201,6 @@
 mistralrs = { path = "mistralrs" }
 mistralrs-audio = { path = "mistralrs-audio" }
 mistralrs-mcp = { path = "mistralrs-mcp" }
->>>>>>> 103eb3f1
 
 [profile.release-with-debug]
 inherits = "release"
