[workspace]
members = [
    "mistralrs-server",
    "mistralrs-core",
    "mistralrs-pyo3",
    "mistralrs",
    "mistralrs-bench",
    "mistralrs-vision",
    "mistralrs-quant",
<<<<<<< HEAD
]
exclude = ["mistralrs-paged_attn"]
=======
    "mistralrs-paged-attn",
]
>>>>>>> 403eeb27
resolver = "2"

[workspace.package]
version = "0.3.4"
edition = "2021"
description = "Fast and easy LLM serving."
homepage = "https://github.com/EricLBuehler/mistral.rs"
repository = "https://github.com/EricLBuehler/mistral.rs"
keywords = ["machine-learning"]
categories = ["science"]
license = "MIT"
rust-version = "1.82"

[workspace.dependencies]
anyhow = "1.0.80"
candle-core = { git = "https://github.com/EricLBuehler/candle.git", version = "0.8.0", rev = "521e33c" }
candle-nn = { git = "https://github.com/EricLBuehler/candle.git", version = "0.8.0", rev = "521e33c" }
serde = "1.0.197"
serde_json = "1.0.114"
indexmap = { version = "2.2.5", features = ["serde"] }
either = { version = "1.10.0", features = ["serde"] }
accelerate-src = { version = "0.3.2" }
intel-mkl-src = { version = "0.8.1", features = ["mkl-static-lp64-iomp"] }
tracing = "0.1.40"
tracing-subscriber = { version = "0.3.18", features = ["env-filter"] }
futures = "0.3"
clap = { version = "4.5.1", features = ["derive", "wrap_help"] }
pyo3 = { version = "0.22.4", features = ["full", "extension-module", "either"] }
tokio = { version = "1.36.0", features = ["full", "rt-multi-thread"] }
once_cell = "1.19.0"
# All features but avif, avif increases the msrv dramatically
image = { version = "0.25.1", default-features = false, features = [
    'bmp',
    'dds',
    'exr',
    'ff',
    'gif',
    'hdr',
    'ico',
    'jpeg',
    'png',
    'pnm',
    'qoi',
    'tga',
    'tiff',
    'webp',
] }
reqwest = { version = "0.12.4", features = ["blocking"] }
base64 = "0.22.1"
half = "2.4.0"
rayon = "1.1.0"
url = "2.5.2"
data-url = "0.3.1"
buildstructor = "0.5.4"
float8 = "0.1.1"
regex = "1.10.6"
metal = { version = "0.27.0", features = ["mps"] }<|MERGE_RESOLUTION|>--- conflicted
+++ resolved
@@ -7,13 +7,8 @@
     "mistralrs-bench",
     "mistralrs-vision",
     "mistralrs-quant",
-<<<<<<< HEAD
-]
-exclude = ["mistralrs-paged_attn"]
-=======
     "mistralrs-paged-attn",
 ]
->>>>>>> 403eeb27
 resolver = "2"
 
 [workspace.package]
