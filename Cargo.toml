[workspace]
members = [
    "mistralrs-server",
    "mistralrs-core",
    "mistralrs-pyo3",
    "mistralrs",
    "mistralrs-bench",
    "mistralrs-vision",
    "mistralrs-quant",
    "mistralrs-paged-attn",
]
resolver = "2"

[workspace.package]
version = "0.5.0"
edition = "2021"
description = "Fast and easy LLM serving."
homepage = "https://github.com/EricLBuehler/mistral.rs"
repository = "https://github.com/EricLBuehler/mistral.rs"
keywords = ["machine-learning"]
categories = ["science"]
license = "MIT"
rust-version = "1.82"

[workspace.dependencies]
<<<<<<< HEAD
base64 = "0.22.1"
anyhow = "1.0.80"
candle-core = { git = "https://github.com/spiceai/candle.git", version = "0.8.0", rev = "3ebfe70222eca98bcd7cf47f9066fdd5941262f3" }
candle-nn = { git = "https://github.com/spiceai/candle.git", version = "0.8.0", rev = "3ebfe70222eca98bcd7cf47f9066fdd5941262f3" }
candle-flash-attn-v3 = { git = "https://github.com/spiceai/candle.git", version = "0.8.0", rev = "3ebfe70222eca98bcd7cf47f9066fdd5941262f3" }
candle-flash-attn = { git = "https://github.com/spiceai/candle.git", version = "0.8.0", rev = "3ebfe70222eca98bcd7cf47f9066fdd5941262f3" }
=======
candle-core = { git = "https://github.com/EricLBuehler/candle.git", version = "0.8.0", rev = "cb2d8f5" }
candle-nn = { git = "https://github.com/EricLBuehler/candle.git", version = "0.8.0", rev = "cb2d8f5" }
candle-flash-attn-v3 = { git = "https://github.com/EricLBuehler/candle.git", version = "0.8.0", rev = "cb2d8f5" }
candle-flash-attn = { git = "https://github.com/EricLBuehler/candle.git", version = "0.8.0", rev = "cb2d8f5" }
# candle-core = { path = "../candle/candle-core" }
# candle-nn = { path = "../candle/candle-nn" }
# candle-flash-attn-v3 = { path = "../candle/candle-flash-attn-v3" }
# candle-flash-attn = { path = "../candle/candle-flash-attn" }

anyhow = "1.0.80"
>>>>>>> 7882cba2
serde = "1.0.197"
serde_json = "1.0.114"
indexmap = { version = "2.2.5", features = ["serde"] }
either = { version = "1.10.0", features = ["serde"] }
accelerate-src = { version = "0.3.2" }
intel-mkl-src = { version = "0.8.1", features = ["mkl-static-lp64-iomp"] }
tracing = "0.1.40"
tracing-subscriber = { version = "0.3.18", features = ["env-filter"] }
futures = "0.3"
clap = { version = "4.5.1", features = ["derive", "wrap_help"] }
pyo3 = { version = "0.24.1", features = ["full", "extension-module", "either"] }
<<<<<<< HEAD
tokio = { version = "1", features = ["full", "rt-multi-thread"] }
once_cell = "1.19.0"
image = { version = "0.25.1", default-features = false, features = [
    'bmp',
    'dds',
    'exr',
    'ff',
    'gif',
    'hdr',
    'ico',
    'jpeg',
    'png',
    'pnm',
    'qoi',
    'tga',
    'tiff',
    'webp',
] }
reqwest = { version = "0.12.4", default-features = false, features = [
    "blocking",
    "rustls-tls",
    "charset",
    "http2",
    "macos-system-configuration",
] }
=======
tokio = { version = "1.44.2", features = ["full", "rt-multi-thread"] }
once_cell = "1.19.0"
# All features but avif, avif increases the msrv dramatically
image = { version = "0.25.1", default-features = false, features = ['bmp', 'dds', 'exr', 'ff', 'gif', 'hdr', 'ico', 'jpeg', 'png', 'pnm', 'qoi', 'tga', 'tiff', 'webp']}
reqwest = { version = "0.12.4", default-features = false, features = ["blocking", "rustls-tls", "charset", "http2", "macos-system-configuration"] }
base64 = "0.22.1"
>>>>>>> 7882cba2
half = "2.4.0"
rayon = "1.1.0"
url = "2.5.2"
data-url = "0.3.1"
float8 = "0.2.1"
regex = "1.10.6"
metal = { version = "0.27.0", features = ["mps"] }
safetensors = "0.4.5"
toml = "0.8.12"
<<<<<<< HEAD
hf-hub = { version = "0.4.1", default-features = false, features = [
    "ureq",
    "tokio",
    "rustls-tls",
] }
=======
hf-hub = { version = "0.4.1", default-features = false, features = ["ureq", "tokio", "rustls-tls"] }
>>>>>>> 7882cba2
itertools = "0.13.0"

[profile.release-with-debug]
inherits = "release"
debug = true<|MERGE_RESOLUTION|>--- conflicted
+++ resolved
@@ -23,27 +23,36 @@
 rust-version = "1.82"
 
 [workspace.dependencies]
-<<<<<<< HEAD
 base64 = "0.22.1"
+
 anyhow = "1.0.80"
-candle-core = { git = "https://github.com/spiceai/candle.git", version = "0.8.0", rev = "3ebfe70222eca98bcd7cf47f9066fdd5941262f3" }
-candle-nn = { git = "https://github.com/spiceai/candle.git", version = "0.8.0", rev = "3ebfe70222eca98bcd7cf47f9066fdd5941262f3" }
-candle-flash-attn-v3 = { git = "https://github.com/spiceai/candle.git", version = "0.8.0", rev = "3ebfe70222eca98bcd7cf47f9066fdd5941262f3" }
-candle-flash-attn = { git = "https://github.com/spiceai/candle.git", version = "0.8.0", rev = "3ebfe70222eca98bcd7cf47f9066fdd5941262f3" }
-=======
+# candle-core = { git = "https://github.com/spiceai/candle.git", version = "0.8.0", rev = "3ebfe70222eca98bcd7cf47f9066fdd5941262f3" }
+# candle-nn = { git = "https://github.com/spiceai/candle.git", version = "0.8.0", rev = "3ebfe70222eca98bcd7cf47f9066fdd5941262f3" }
+# candle-flash-attn-v3 = { git = "https://github.com/spiceai/candle.git", version = "0.8.0", rev = "3ebfe70222eca98bcd7cf47f9066fdd5941262f3" }
+# candle-flash-attn = { git = "https://github.com/spiceai/candle.git", version = "0.8.0", rev = "3ebfe70222eca98bcd7cf47f9066fdd5941262f3" }
 candle-core = { git = "https://github.com/EricLBuehler/candle.git", version = "0.8.0", rev = "cb2d8f5" }
 candle-nn = { git = "https://github.com/EricLBuehler/candle.git", version = "0.8.0", rev = "cb2d8f5" }
 candle-flash-attn-v3 = { git = "https://github.com/EricLBuehler/candle.git", version = "0.8.0", rev = "cb2d8f5" }
 candle-flash-attn = { git = "https://github.com/EricLBuehler/candle.git", version = "0.8.0", rev = "cb2d8f5" }
-# candle-core = { path = "../candle/candle-core" }
+
+
+serde = "1.0.197" # candle-core = { path = "../candle/candle-core" }
 # candle-nn = { path = "../candle/candle-nn" }
 # candle-flash-attn-v3 = { path = "../candle/candle-flash-attn-v3" }
 # candle-flash-attn = { path = "../candle/candle-flash-attn" }
 
-anyhow = "1.0.80"
->>>>>>> 7882cba2
-serde = "1.0.197"
+llguidance = { git = "https://github.com/guidance-ai/llguidance.git", version = "1.0.0", default-features = false, features = [
+    "lark",
+], rev = "c432092" }
+toktrie_hf_tokenizers = { git = "https://github.com/guidance-ai/llguidance.git", version = "1.0.0", rev = "c432092" }
+
+itertools = "0.13.0"
 serde_json = "1.0.114"
+hf-hub = { version = "0.4.1", default-features = false, features = [
+    "ureq",
+    "tokio",
+    "rustls-tls",
+] }
 indexmap = { version = "2.2.5", features = ["serde"] }
 either = { version = "1.10.0", features = ["serde"] }
 accelerate-src = { version = "0.3.2" }
@@ -53,9 +62,6 @@
 futures = "0.3"
 clap = { version = "4.5.1", features = ["derive", "wrap_help"] }
 pyo3 = { version = "0.24.1", features = ["full", "extension-module", "either"] }
-<<<<<<< HEAD
-tokio = { version = "1", features = ["full", "rt-multi-thread"] }
-once_cell = "1.19.0"
 image = { version = "0.25.1", default-features = false, features = [
     'bmp',
     'dds',
@@ -79,14 +85,8 @@
     "http2",
     "macos-system-configuration",
 ] }
-=======
 tokio = { version = "1.44.2", features = ["full", "rt-multi-thread"] }
 once_cell = "1.19.0"
-# All features but avif, avif increases the msrv dramatically
-image = { version = "0.25.1", default-features = false, features = ['bmp', 'dds', 'exr', 'ff', 'gif', 'hdr', 'ico', 'jpeg', 'png', 'pnm', 'qoi', 'tga', 'tiff', 'webp']}
-reqwest = { version = "0.12.4", default-features = false, features = ["blocking", "rustls-tls", "charset", "http2", "macos-system-configuration"] }
-base64 = "0.22.1"
->>>>>>> 7882cba2
 half = "2.4.0"
 rayon = "1.1.0"
 url = "2.5.2"
@@ -96,16 +96,6 @@
 metal = { version = "0.27.0", features = ["mps"] }
 safetensors = "0.4.5"
 toml = "0.8.12"
-<<<<<<< HEAD
-hf-hub = { version = "0.4.1", default-features = false, features = [
-    "ureq",
-    "tokio",
-    "rustls-tls",
-] }
-=======
-hf-hub = { version = "0.4.1", default-features = false, features = ["ureq", "tokio", "rustls-tls"] }
->>>>>>> 7882cba2
-itertools = "0.13.0"
 
 [profile.release-with-debug]
 inherits = "release"
