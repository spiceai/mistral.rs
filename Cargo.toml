--- conflicted
+++ resolved
@@ -23,15 +23,9 @@
 license = "MIT"
 
 [workspace.dependencies]
-<<<<<<< HEAD
-anyhow = { version = "1.0.80", feature = "std" }
-candle-core = { git = "https://github.com/spiceai/candle.git", rev = "41aaac4dd80e64af6b9b8e02197fa58feb5809b3" }
-candle-nn = { git = "https://github.com/spiceai/candle.git", rev = "41aaac4dd80e64af6b9b8e02197fa58feb5809b3" }
-=======
 anyhow = "1.0.80"
-candle-core = { git = "https://github.com/EricLBuehler/candle.git", version = "0.6.0", rev = "9e09d7f3" }
-candle-nn = { git = "https://github.com/EricLBuehler/candle.git", version = "0.6.0", rev = "9e09d7f3" }
->>>>>>> 3cbc6259
+candle-core = { git = "https://github.com/spiceai/candle.git", rev = "30a1278a4a12516c151a14f6ee17c109305e8995" }
+candle-nn = { git = "https://github.com/spiceai/candle.git", rev = "30a1278a4a12516c151a14f6ee17c109305e8995" }
 serde = "1.0.197"
 serde_json = "1.0.114"
 indexmap = { version = "2.2.5", features = ["serde"] }
